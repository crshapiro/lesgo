!!
!!  Copyright (C) 2011-2017  Johns Hopkins University
!!
!!  This file is part of lesgo.
!!
!!  lesgo is free software: you can redistribute it and/or modify
!!  it under the terms of the GNU General Public License as published by
!!  the Free Software Foundation, either version 3 of the License, or
!!  (at your option) any later version.
!!
!!  lesgo is distributed in the hope that it will be useful,
!!  but WITHOUT ANY WARRANTY; without even the implied warranty of
!!  MERCHANTABILITY or FITNESS FOR A PARTICULAR PURPOSE.  See the
!!  GNU General Public License for more details.
!!
!!  You should have received a copy of the GNU General Public License
!!  along with lesgo.  If not, see <http://www.gnu.org/licenses/>.
!!


! Input file for lesgo
!
! All lines beginning with '!' are comments All entries
! are not case sensitive. Data blocks must begin with
! '{' and end with '}'; the block name must be on the
! same line as the entry bracket '{'.
!
! Be sure to preserve the order of the data blocks as some depend on
! others during the read-in process
!

! Domain parameters
DOMAIN {

  ! Specify the number of processors to use (this is mainly to add
<<<<<<< HEAD
  ! compliance with other preprocessing programs) 
  nproc = 2
 
  Nx = 32 
  Ny = 32 
=======
  ! compliance with other preprocessing programs)
  nproc = 4

  Nx = 32
  Ny = 32
>>>>>>> 47fcce99
  ! Total grid size (stored as nz_tot)
  Nz = 32

  ! Dimensional length scale [m]:
  z_i = 1000.0

  ! Non-dimensional domain length
  Lx = 6.283185307179586
  Ly = 6.283185307179586
  Lz = 1.0
  ! Specify whether to enforce uniform grid spacing.
  ! If .true. Ly and Lz will be determined to enforce dx=dy=dz based on
  ! Ny and Nz.
  ! NOTE: uniform spacing is required when using level set
  uniform_spacing = .false.

}

! Model parameters
MODEL {

  ! Model type: 1->Smagorinsky; 2->Dynamic; 3->Scale dependent
  !             4->Lagrangian scale-sim   5-> Lagragian scale-dep
  sgs_model = 5
  ! Wall damping exponent for Mason model (default 2)
  wall_damp_exp = 2

  ! Timesteps between dynamic Cs updates
  cs_count = 5

  ! When to start dynamic Cs calculations
  dyn_init = 100

  ! Co used in the Mason model for Smagorisky coefficient
  Co = 0.16

  ! Test filter type: 1->cut off 2->Gaussian 3->Top-hat
  ifilter = 1

  ! Dimensional velocity scale (friction velocity) [m/s]
  ! u_star is used if coriolis_forcing=.FALSE. and ug is used if
  ! coriolis_forcing=.TRUE.
  u_star = 0.45

  ! von Karman constant
  vonk = 0.4

  ! Coriolis forcing
  ! coriol -> non-dimensional coriolis parameter
  ! ug -> horizontal geostrophic velocity
  ! vg -> transverse geostrophic velocity
  coriolis_forcing = .false.
  coriol = 0.0001
  ug = 1.0
  vg = 0.0

  ! Viscosity models
  sgs = .true.
  molec = .false.

  ! Dimensional molecular viscosity [m^2/s]
  nu_molec = 1.14e-5

}

TIME {

  ! Number of time steps to run simulation
  nsteps = 4000

  ! Specify the allowed runtime in seconds; simulation will exit if exceeded.
  ! This will only account for time loop, not initialization or finalization.
  ! To disable set < 0
  runtime = -1

  ! Specify CFL based dynamic time stepping (.true.)
  use_cfl_dt = .true.
  ! only used if use_cfl_dt=.true.
  cfl = 0.0625

  ! Set static time step
  ! only used if use_cfl_dt=.false.
  dt = 2.0e-4

  ! Use cumulative time across multiple simulations
  cumulative_time = .true.

}

! Solver parameters
FLOW_COND {

  ! Lower boundary condition:
  ! 0 - stress free, 1 - DNS wall, 2 - equilibrium wall model, 3 - integral wall model
  ! NOTE: the upper boundary condition is implicitly stress free
  lbc_mom = 2
  ubc_mom = 0

  ! Prescribe bottom and top wall streamwise velocity
  ! Only for DNS (sgs=.false.) and full channel (lbc_mom = ubc_mom = 1)
  ubot = 0.0
  utop = 0.0

  ! Lower boundary condition, roughness length (non-dimensional)
  zo = 0.0001

  ! Use forced inflow
  inflow = .false.
  ! If inflow is true the following should be set:
  ! position of right end of fringe region, as a fraction of L_x
  fringe_region_end = 1.0
  ! length of fringe region as a fraction of L_x
  fringe_region_len = 0.125
  ! Specify uniform inflow velocity (only used if USE_CPS=no in Makefile.in)
  inflow_velocity = 1.0

  ! HIT Inflow
  ! Fluctuation u' of the dataset (JHTDB)
  up_in = 0.681

  ! Turbulence intensity desired in the inflow
  TI_out = 0.1

  ! Dimensions of HIT box (non-dimensional using z_i)
  Lx_HIT = 1.
  Ly_HIT = 1.
  Lz_HIT = 1.

  ! Number of grid points in data
  Nx_HIT = 32
  Ny_HIT = 32
  Nz_HIT = 32

  ! Streamwise velocity file
  u_file = './HITData/binary_uFiltered_nx_32_ny_32_nz_32'
  v_file = './HITData/binary_vFiltered_nx_32_ny_32_nz_32'
  w_file = './HITData/binary_wFiltered_nx_32_ny_32_nz_32'

  ! Use mean pressure forcing
  use_mean_p_force = .true.
  ! Evalute mean pressure force. This will compute it as 1/Lz
  ! It may be good idea to put .true. if uniform_spacing = .true.
  ! If .true. the setting for mean_p_force will be overridden.
  eval_mean_p_force = .true.
  ! Specify mean pressure forcing (Typically 1/Lz)
  ! non-dimensional
  mean_p_force = 1.0

  ! Use random forcing
  use_random_force = .false.
  ! if true, specify how many time steps until random forcing stops
  stop_random_force = 20000
  ! if true, specify the rms magnitude of the random forcing
  rms_random_force = 0.4
}

! Output parameters
OUTPUT {

  ! Specify how often to display simulation update
  wbase = 100

  ! Specify of often to write KE to check_ke.out
  nenergy = 100

  ! Specify how often to display Lagrangian CFL condition of dynamic SGS
  ! models
  lag_cfl_count = 1000

  ! Turn on checkpointing restart data at intermediate time steps
  checkpoint_data = .false.
  ! Number of time steps to skip between checkpoints
  checkpoint_nskip = 10000

  ! Turn on time averaging
  ! records time-averaged data to files ./output/*_avg.dat
  tavg_calc = .false.
  ! Set when to start time averaging (based on global simulation time step)
  tavg_nstart = 50000
  ! Set when to stop time averaging
  tavg_nend = 9000000
  ! Set number of iterations to skip between samples
  tavg_nskip = 100

  ! Turn on instantaneous recording at specified points
  point_calc = .false.
  ! Set when to start recording
  point_nstart = 1
  ! Set when to stop recording
  point_nend = 1000000
  ! Set number of iterations to skip between recordings
  point_nskip = 10
  ! Specify location of points
  point_loc = 0.1, 0.1, 0.1 // 0.5, 0.5, 0.5 // 0.8, 0.8, 0.1

  ! Turn on instantaneous recording in entire domain
  domain_calc = .false.
  ! Set when to start recording
  domain_nstart = 50000
  ! Set when to stop recording
  domain_nend = 1000000
  ! Set number of iterations to skip between recordings
  domain_nskip = 500

  ! Turn on instantaneous recording at specified x-planes
  xplane_calc = .false.
  ! Set when to start recording
  xplane_nstart = 1
  ! Set when to stop recording
  xplane_nend = 1000000
  ! Set number of iterations to skip between recordings
  xplane_nskip = 10
  ! Specify location of planes
  xplane_loc = 0.1, 0.2, 0.3

  ! Turn on instantaneous recording at specified y-planes
  yplane_calc = .false.
  ! Set when to start recording
  yplane_nstart = 1
  ! Set when to stop recording
  yplane_nend = 1000000
  ! Set number of iterations to skip between recordings
  yplane_nskip = 10
  ! Specify location of planes
  yplane_loc = 0.1, 0.2, 0.3

  ! Turn on instantaneous recording at specified z-planes
  zplane_calc = .false.
  ! Set when to start recording
  zplane_nstart = 1
  ! Set when to stop recording
  zplane_nend = 1000000
  ! Set number of iterations to skip between recordings
  zplane_nskip = 10
  ! Specify location of planes
  zplane_loc = 0.1, 0.2, 0.3

}

LEVEL_SET {

  ! Compute global CA (normalized force time area) based on inflow velocity
  global_CA_calc = .true.
  ! Number of time steps to skip between global CA writes
  global_CA_nskip = 10

  ! Forcing velocity to specified level set BC value
  ! Requires use_log_profile and/or use_enforce_un
  ! (default .false.)
  vel_BC = .false.

  ! Specify handling of level set boundary conditions and treatment.
  ! If unsure please use default values as they are the safest.
  ! (default = .false.)
  use_log_profile = .false.
  ! (default = .false.)
  use_enforce_un = .false.
  ! (default = .true.)
  physBC = .true.
  ! (default = .true.)
  use_smooth_tau = .true.
  ! (default = .false.)
  use_extrap_tau_log = .false.
  ! (default = .true.)
  use_extrap_tau_simple = .true.
  ! Only works w/interp_tau; not MPI compliant
  ! wont work w/extra_tau_log
  ! (default = .false.)
  use_modify_dutdn = .false.

  ! Enables scale dependent Cs evaluations (not dynamic evaluation)
  ! Used only when sgs_model = 4
  lag_dyn_modify_beta = .true.

  ! Configures the mode in which SOR smoothing is applied in the IB
  ! 'xy' may be safely used in most cases (must be used for MPI cases)
  ! '3d' not MPI compliant
  smooth_mode = 'xy'

  ! Surface roughness used for level_set surfaces (non-dimensional)
  zo_level_set = 0.0001

  ! Use the trees_pre_ls functionality
  use_trees = .true.
}

TURBINES {

  ! Number of turbines in the x- and y-directions
  num_x = 4
  num_y = 6

  ! Placement: (all evenly spaced)
  !  1 = aligned
  !  2 = horizontally staggered
  !  3 = vertically staggered by rows (+/- stag_perc%)
  !  4 = vertically staggered checkerboard (+/- stag_perc%)
  !  5 = horizontally staggered, shifted forward for CPS simulations
  !      note: setting stag_prec to 0 will create aligned array
  orientation = 1
  stag_perc = 50

  ! Turbine dimensions, baseline diameter/height/thickness [meters]
  dia_all = 100
  height_all = 100
  thk_all = 10

  ! Direction turbine is pointing
  !  theta1 is angle CCW (from above) from -x dir [degrees]
  !  theta2 is angle above horizontal
  theta1_all = 0
  theta2_all = 0

  ! Thrust coefficient (Ct')
  Ct_prime = 1.33

  ! Read all turbine parameters above from input_turbines/param.dat
  !   This file is comma separated with each turbine on a line with the
  !   following values for each turbine:
  !     xloc [meters], yloc [meters], height [meters], dia [meters], thk [meters],
  !     theta1 [degrees], theta2 [degrees], Ct_prime [-]
  !   The number of lines must equal num_x*num_y
  read_param = .false.

  ! Specify turbine direction and thrust coefficient dynamically. This will ignore the
  ! values specified above or in input_turbines/param.dat.
  !   If true, then these values are interpolated from the comma separated files:
  !     input_turbines/theta1.dat
  !     input_turbines/theta2.dat
  !     input_turbines/Ct_prime.dat
  !   Each line is a time point (dimensional time) and must have num_x*num_y entries
  !   per line. Dynamic changes are interpolated between each time point.
  dyn_theta1 = .false.
  dyn_theta2 = .false.
  dyn_Ct_prime = .false.

  ! Time scale for one-sided exponential filtering of u_d signal [seconds]
  !   T_avg_dim <= 0 will provide no filtering.
  T_avg_dim = 10

  ! Filtering operation, Gaussian
  !  alpha is the filter size as a multiple of the grid spacing
  !  filter_cufoff sets the threshold for the unnormalized indicator function.
  !    For a well-resolved turbine, the unnormalized indicator function will be near unity.
  !    Only values above the threshold will used.
  alpha = 1.5
  filter_cutoff = 1e-2

  ! The number of timesteps between the output for the turbines
  tbase = 20
<<<<<<< HEAD
  
  ! Turn on receding horizon control
  use_receding_horizon = .true.
  ! Minimization solver: 1->Conjugate gradient; 2->L-BGFGS-B
  solver = 1
  ! Number of time steps between controller evaluations
  advancement_base = 10
  ! Length of receding horizon [seconds]
  horizon_time = 600
  ! Maximum number of iterations for each minimization
  max_iter = 100
  ! Time constaint for control actuation [seconds]
  phi_tau = 120
  ! Bounds on Ct_prime
  Ct_prime_min = 0.0
  Ct_prime_max = 2.0
  
  ! Enable wake model state estimation
  !   This only really makes sense when using CPS
  !   Automatically enabled if use_receding_horizon = .true.
  use_wake_model = .true.
  ! time constant for estimating freestream velocity [seconds]
  tau_U_infty = 300
  ! std. deviation of noise of velocity deficit
  sigma_du = 0.5
  ! std. deviation of noise of wake expansion coefficient
  sigma_k = 0.001
  ! std. deviation of noise of velocity deficit
  sigma_Phat = 1.0
  ! Number of members in ensemble
  num_ensemble = 250
  
=======

>>>>>>> 47fcce99
}<|MERGE_RESOLUTION|>--- conflicted
+++ resolved
@@ -33,19 +33,11 @@
 DOMAIN {
 
   ! Specify the number of processors to use (this is mainly to add
-<<<<<<< HEAD
-  ! compliance with other preprocessing programs) 
-  nproc = 2
- 
-  Nx = 32 
-  Ny = 32 
-=======
   ! compliance with other preprocessing programs)
   nproc = 4
 
   Nx = 32
   Ny = 32
->>>>>>> 47fcce99
   ! Total grid size (stored as nz_tot)
   Nz = 32
 
@@ -396,7 +388,6 @@
 
   ! The number of timesteps between the output for the turbines
   tbase = 20
-<<<<<<< HEAD
   
   ! Turn on receding horizon control
   use_receding_horizon = .true.
@@ -428,8 +419,4 @@
   sigma_Phat = 1.0
   ! Number of members in ensemble
   num_ensemble = 250
-  
-=======
-
->>>>>>> 47fcce99
 }