!!
!!  Copyright (C) 2010-2016  Johns Hopkins University
!!
!!  This file is part of lesgo.
!!
!!  lesgo is free software: you can redistribute it and/or modify
!!  it under the terms of the GNU General Public License as published by
!!  the Free Software Foundation, either version 3 of the License, or
!!  (at your option) any later version.
!!
!!  lesgo is distributed in the hope that it will be useful,
!!  but WITHOUT ANY WARRANTY; without even the implied warranty of
!!  MERCHANTABILITY or FITNESS FOR A PARTICULAR PURPOSE.  See the
!!  GNU General Public License for more details.
!!
!!  You should have received a copy of the GNU General Public License
!!  along with lesgo.  If not, see <http://www.gnu.org/licenses/>.
!!

module turbines
! This module contains all of the subroutines associated with drag-disk turbines:

use param
use turbines_base
use grid_m
use messages
use string_util
use wake_model_estimator_class

implicit none

save
private

public :: turbines_init, turbines_forcing, turbine_vel_init, turbines_finalize

real(rprec) :: T_avg_dim_file
real(rprec), dimension(:), allocatable :: z_tot

character (100) :: string1
real(rprec) :: eps !epsilon used for disk velocity time-averaging

integer :: i,j,k,i2,j2,k2,i3,j3,i4,j4,b,l,s,ssx,ssy,ssz, p
integer :: imax,jmax,kmax,count_i,count_n,icp,jcp,kcp
integer :: min_i,max_i,min_j,max_j,min_k,max_k,cut
integer :: k_start, k_end
logical :: exst, opn

logical :: turbine_in_proc=.false.      !init, do not change this

real(rprec), pointer, dimension(:) :: buffer_array
real(rprec) :: buffer
logical :: buffer_logical
integer, dimension(:), allocatable :: turbine_in_proc_array
integer :: turbine_in_proc_cnt = 0
integer, dimension(:), allocatable :: file_id,file_id2
integer :: fid_k, fid_U_infty, fid_Phat, fid_u
integer, dimension(:), allocatable :: fid_Ctp
integer :: counter = 0

type(wakeModelEstimator) :: wm_est
real(rprec) :: next_opt_time
! type(

!!!!!!!!!!!!!!!!!!!!!!!!!!!!!!!!!!!!!!!!!!!!!!!!!!!!!!!!!!!!!!!!!!!!!!
contains
!!!!!!!!!!!!!!!!!!!!!!!!!!!!!!!!!!!!!!!!!!!!!!!!!!!!!!!!!!!!!!!!!!!!!!

subroutine turbines_init()
<<<<<<< HEAD

use util, only : interpolate
=======
!  This subroutine creates the 'turbine' folder and starts the turbine forcing output files.
!  It also creates the indicator function (Gaussian-filtered from binary locations - in or out)
!  and sets values for turbine type (node locations, etc)
>>>>>>> de71c39e
use open_file_fid_mod
implicit none

real(rprec), pointer, dimension(:) :: x,y,z
character (*), parameter :: sub_name = mod_name // '.turbines_init'
integer :: fid

nullify(x,y,z)

x => grid % x
y => grid % y
z => grid % z

! Allocate and initialize
allocate(turbine_in_proc_array(nproc-1))
allocate(z_tot(nz_tot))
allocate(file_id(nloc))
allocate(file_id2(nloc))
turbine_in_proc_array = 0

nullify(buffer_array)
allocate(buffer_array(nloc))

!Create turbine directory
call system("mkdir -vp turbine") 

!z_tot for total domain (since z is local to the processor)
do k=1,nz_tot
    z_tot(k) = (k - 0.5_rprec) * dz
enddo

!find turbine nodes - including unfiltered ind, n_hat, num_nodes, and nodes for each turbine
!each processor finds turbines in the entire domain
call turbines_nodes                  ! removed large 3D array to limit memory use

!1.smooth/filter indicator function                     
!2.associate new nodes with turbines                               
!3.normalize such that each turbine's ind integrates to turbine volume
!4.split domain between processors 
call turbines_filter_ind()

if (turbine_cumulative_time) then
    if (coord == 0) then
        string1 = path // 'turbine/turbine_u_d_T.dat'
        inquire (file=string1, exist=exst)
        if (exst) then
            write(*,*) 'Reading from file turbine_u_d_T.dat'
            fid = open_file_fid( string1, 'rewind', 'formatted' )
            do i=1,nloc
                read(fid,*) wind_farm%turbine(i)%u_d_T    
            enddo    
            read(fid,*) T_avg_dim_file
            if (T_avg_dim_file /= T_avg_dim) then
                write(*,*) 'Time-averaging window does not match value in turbine_u_d_T.dat'
            endif
            close (fid)
        else  
            write (*, *) 'File ', trim(string1), ' not found'
            write (*, *) 'Assuming u_d_T = -20. for all turbines'
            do k=1,nloc
                wind_farm%turbine(k)%u_d_T = -20.
            enddo
        endif                                    
    endif
else
    write (*, *) 'Assuming u_d_T = -20 for all turbines'
    do k=1,nloc
        wind_farm%turbine(k)%u_d_T = -20.
    enddo    
endif

! Calculate the current Ct_prime
do k = 1, nloc
    if (turbine_control == 1) then
        call interpolate(t_Ctp_list, Ctp_list(k,:), total_time_dim, wind_farm%turbine(k)%Ct_prime)
    else
        wind_farm%turbine(k)%Ct_prime = Ct_prime
    end if
end do
   
if (coord .eq. nproc-1) then
    string1=path // 'output/vel_top_of_domain.dat'
    fid = open_file_fid( string1, 'rewind', 'formatted' )
    write(fid,*) 'total_time','u_HI'
    close(fid)
endif

! Generate the files for the turbine forcing output
do s=1,nloc
   if(coord==0) then
   call string_splice( string1, path // 'turbine/turbine_', s, '_forcing.dat' )
   file_id(s) = open_file_fid( string1, 'append', 'formatted' )
   endif
enddo

! Generate the files for the turbine velocity output
do s=1,nloc
#ifdef PPMPI
   kcp = nint(wind_farm%turbine(s)%height/dz + 0.5)
   k_start =  1+coord*(nz-1)
   k_end = nz-1+coord*(nz-1)

   if (kcp>=k_start .and. kcp<=k_end) then
       call string_splice( string1, path // 'turbine/turbine_', s, '_velcenter.dat' )
       call string_concat (string1, '.c', coord)
       file_id2(s) = open_file_fid( string1, 'append', 'formatted' )
   endif
#else
   call string_splice( string1, path // 'turbine/turbine_', s, '_velcenter.dat' )
   file_id2(s) = open_file_fid( string1, 'append', 'formatted' )
#endif
enddo

nullify(x,y,z)

if (turbine_control == 2) then
    use_wake_model = .true.
end if

if (use_wake_model) then
    call wake_model_est_init
end if

if (turbine_control == 2) then
#ifdef PPMPI
    if (coord == 0) then
        call rh_control_init
    end if
    call transfer_Ctp_list
#else 
    call rh_control_init
#endif
end if

end subroutine turbines_init
!!!!!!!!!!!!!!!!!!!!!!!!!!!!!!!!!!!!!!!!!!!!!!!!!!!!!!!!!!!!!!!!!!!!!!!

!!!!!!!!!!!!!!!!!!!!!!!!!!!!!!!!!!!!!!!!!!!!!!!!!!!!!!!!!!!!!!!!!!!!!!!
<<<<<<< HEAD
subroutine wake_model_est_init
use param, only : u_star, CHAR_BUFF_LENGTH
use open_file_fid_mod
use wake_model_class
use util, only : interpolate
implicit none

real(rprec) :: U_infty, wm_Delta, wm_Dia
real(rprec), dimension(:), allocatable :: wm_Ctp, wm_k, wm_s
real(rprec) :: ind_factor
integer :: i
type(WakeModel) :: wm_dummy
character(CHAR_BUFF_LENGTH) :: fpath = 'wake_model'
logical :: exst

string1 = path // 'wake_model/wm_est.dat'
inquire (file=string1, exist=exst)

if (exst) then
    write(*,*) 'Reading wake model estimator data from wake_model/'
    wm_est = WakeModelEstimator(path // 'wake_model')
else
    wm_Dia = dia_all*z_i
    wm_Delta = 0.5 * wm_Dia

    allocate( wm_Ctp(num_x) )
    allocate( wm_k(num_x) )
    allocate( wm_s(num_x) )

    wm_k = 0.05_rprec

    do i = 1, num_x
        wm_s(i)   = wind_farm%turbine((i-1)*num_y + 1)%xloc * z_i
        wm_Ctp(i) = Ct_prime
    end do 

    U_infty = 0
    do i = 1, num_y
        ind_factor =  wind_farm%turbine(i)%Ct_prime / ( 4.d0 + wind_farm%turbine(i)%Ct_prime )
        U_infty = U_infty - (wind_farm%turbine(i)%u_d_T * u_star / (1._rprec - ind_factor))**3 / num_y 
    end do
    U_infty = U_infty**(1._rprec/3._rprec)

    wm_est = WakeModelEstimator(wm_s, U_infty, wm_Delta, wm_k, wm_Dia, Nx, num_ensemble, &
                                sigma_du, sigma_k, sigma_Phat, tau_U_infty)
    call wm_est%generateInitialEnsemble(wm_Ctp)
end if

! Generate the files for the wake model estimator
string1 = trim( path // 'turbine/wake_model_U_infty.dat' )
fid_U_infty = open_file_fid( string1, 'append', 'formatted' )
string1 = trim( path // 'turbine/wake_model_k.dat' )
fid_k = open_file_fid( string1, 'append', 'formatted' )
string1 = trim( path // 'turbine/wake_model_Phat.dat' )
fid_Phat = open_file_fid( string1, 'append', 'formatted' )
string1 = trim( path // 'turbine/wake_model_u.dat' )
fid_u = open_file_fid( string1, 'append', 'formatted' )

allocate( fid_Ctp(num_x) )
do i = 1, num_x
    call string_splice( string1, path //  'turbine/wake_model_Ctp_', i, '.dat' )
    fid_Ctp = open_file_fid( string1, 'append', 'formatted' )
end do

end subroutine wake_model_est_init
!!!!!!!!!!!!!!!!!!!!!!!!!!!!!!!!!!!!!!!!!!!!!!!!!!!!!!!!!!!!!!!!!!!!!!!

!!!!!!!!!!!!!!!!!!!!!!!!!!!!!!!!!!!!!!!!!!!!!!!!!!!!!!!!!!!!!!!!!!!!!!!
subroutine rh_control_init
use rh_control
use conjugate_gradient_class
use open_file_fid_mod
implicit none

type(MinimizedFarm) :: mfarm
type(ConjugateGradient) :: cg
integer :: num_list
integer :: fid

next_opt_time = total_time_dim + advancement_time

string1 = path // 'turbine/turbine_Ctp_list.dat'
inquire (file=string1, exist=exst)
if (exst) then
    write(*,*) 'Reading from file turbine_Ctp_list.dat'
    fid = open_file_fid( string1, 'rewind', 'formatted' )
    read(fid,*) num_list
    allocate( t_Ctp_list(num_list) )
    allocate( Ctp_list(nloc, num_list) )
    read(fid,*) t_Ctp_list
    do i=1,nloc
        read(fid,*) Ctp_list(i,:)  
    enddo
    close (fid)
else  
    allocate( t_Ctp_list(2) )
    allocate( Ctp_list(nloc, 2) )
    t_Ctp_list(1) = total_time_dim
    t_Ctp_list(2) = next_opt_time-0.000009_rprec
    Ctp_list = Ct_prime
endif

end subroutine rh_control_init
!!!!!!!!!!!!!!!!!!!!!!!!!!!!!!!!!!!!!!!!!!!!!!!!!!!!!!!!!!!!!!!!!!!!!!!

!!!!!!!!!!!!!!!!!!!!!!!!!!!!!!!!!!!!!!!!!!!!!!!!!!!!!!!!!!!!!!!!!!!!!!!
subroutine rh_set_Ctp_list(t_in, Ctp_in)
implicit none
real(rprec), dimension(:), intent(in) :: t_in
real(rprec), dimension(:,:), intent(in) :: Ctp_in
integer :: i, j, num_t_include, Nt, t_include_start, t_include_stop
real(rprec), dimension(:), allocatable :: t_temp
real(rprec), dimension(:,:), allocatable :: Ctp_temp

! Count the number of entries to keep
num_t_include = 0
t_include_start = -1
do i = 1, size(t_Ctp_list)
    if ( t_include_start < 0 ) then
        if ( t_Ctp_list(i) >= total_time_dim - advancement_time) then
            t_include_start = i
            num_t_include = 1
        end if
    else
        if ( t_Ctp_list(i) < next_opt_time ) then
            num_t_include = num_t_include + 1
        else 
            exit
        end if
    end if
end do

Nt = num_t_include + size(t_in)
t_include_stop = t_include_start + num_t_include - 1
! write(*,*) 'here:', num_t_include, t_include_start, t_include_stop

! Store old values in temporary arrays
t_temp = t_Ctp_list
Ctp_temp = Ctp_list

! Reallocate the size of the list
deallocate(t_Ctp_list)
deallocate(Ctp_list)
allocate( t_Ctp_list(Nt)  )
allocate( Ctp_list(nloc, Nt) )

! Place old values into array
t_Ctp_list(1:num_t_include) = t_temp(t_include_start:t_include_stop)
Ctp_list(:,1:num_t_include) = Ctp_temp(:,t_include_start:t_include_stop)

! Place new values into array
t_Ctp_list(num_t_include+1:) = t_in
do i = 1, num_x
    do j = 1, num_y
        Ctp_list((i-1)*num_y+j,num_t_include+1:) = Ctp_in(i,:)
    end do
end do
! 
! write(*,*) 't_Ctp_list:'
! write(*,*) t_Ctp_list
! write(*,*) 'Ctp_list:'
! write(*,*) Ctp_list

deallocate(t_temp)
deallocate(Ctp_temp)

end subroutine rh_set_Ctp_list
!!!!!!!!!!!!!!!!!!!!!!!!!!!!!!!!!!!!!!!!!!!!!!!!!!!!!!!!!!!!!!!!!!!!!!!

#ifdef PPMPI
!!!!!!!!!!!!!!!!!!!!!!!!!!!!!!!!!!!!!!!!!!!!!!!!!!!!!!!!!!!!!!!!!!!!!!!
subroutine transfer_Ctp_list
implicit none
integer :: i, j, Nt, Ntemp
real(rprec), dimension(:), allocatable :: temp_array

! Transfer the size of t_Ctp_list
call mpi_barrier (comm, ierr)
if (coord == 0) then 
    Nt = size(t_Ctp_list)
    do i = 1, turbine_in_proc_cnt
        call MPI_send( Nt, 1, MPI_rprec, i, 3, comm, ierr )
    end do
elseif (turbine_in_proc) then
    call MPI_recv( Nt, 1, MPI_rprec, 0, 3, comm, status, ierr )
end if

! Allocate the lists if needed
if ( coord /= 0 .and. allocated(t_Ctp_list) ) then
    deallocate(t_Ctp_list)
    deallocate(Ctp_list)
end if

Ntemp = Nt * (num_x + 1)
allocate( temp_array(Ntemp) )
call mpi_barrier (comm, ierr)
if (coord == 0) then 
    temp_array(1:Nt) = t_Ctp_list
    do i = 1, num_x
        temp_array(Nt*i+1:Nt*(i+1)) = Ctp_list(i+num_y*(i-1),:)
    end do
    do i = 1, turbine_in_proc_cnt
        call MPI_send( temp_array, Ntemp, MPI_rprec, i, 3, comm, ierr )
    end do
elseif (turbine_in_proc) then
    allocate( t_Ctp_list(Nt) )
    allocate( Ctp_list(nloc, Nt) )
    call MPI_recv( temp_array, Ntemp, MPI_rprec, 0, 3, comm, status, ierr )
    ! Place new values into array
    t_Ctp_list = temp_array(1:Nt)
    do i = 1, num_x
        do j = 1, num_y
            Ctp_list((i-1)*num_y+j,:) = temp_array(Nt*i+1:Nt*(i+1))
        end do
    end do
    
end if

deallocate(temp_array)

end subroutine transfer_Ctp_list
!!!!!!!!!!!!!!!!!!!!!!!!!!!!!!!!!!!!!!!!!!!!!!!!!!!!!!!!!!!!!!!!!!!!!!!
#endif

!!!!!!!!!!!!!!!!!!!!!!!!!!!!!!!!!!!!!!!!!!!!!!!!!!!!!!!!!!!!!!!!!!!!!!!
!subroutine turbines_nodes(array) ! removed large 3D array to limit memory use
=======
>>>>>>> de71c39e
subroutine turbines_nodes
!This subroutine locates nodes for each turbine and builds the arrays: ind, n_hat, num_nodes, and nodes
implicit none

character (*), parameter :: sub_name = mod_name // '.turbines_nodes'

real(rprec) :: R_t,rx,ry,rz,r,r_norm,r_disk

real(rprec), pointer :: p_xloc => null(), p_yloc=> null(), p_height=> null()
real(rprec), pointer :: p_dia => null(), p_thk=> null(), p_theta1=> null(), p_theta2=> null()
real(rprec), pointer :: p_nhat1 => null(), p_nhat2=> null(), p_nhat3=> null() 

real(rprec), pointer, dimension(:) :: x, y, z

nullify(x,y,z)

x => grid % x
y => grid % y
z => grid % z

do s=1,nloc
    
    count_n = 0    !used for counting nodes for each turbine
    count_i = 1    !index count - used for writing to array "nodes"

    !set pointers
        p_xloc => wind_farm%turbine(s)%xloc     
        p_yloc => wind_farm%turbine(s)%yloc  
        p_height => wind_farm%turbine(s)%height 
        p_dia => wind_farm%turbine(s)%dia 
        p_thk => wind_farm%turbine(s)%thk
        p_theta1 => wind_farm%turbine(s)%theta1
        p_theta2 => wind_farm%turbine(s)%theta2
        p_nhat1 => wind_farm%turbine(s)%nhat(1)
        p_nhat2 => wind_farm%turbine(s)%nhat(2)
        p_nhat3 => wind_farm%turbine(s)%nhat(3)

    !identify "search area"
    R_t = p_dia/2.
    imax = R_t/dx + 2
    jmax = R_t/dy + 2
    kmax = R_t/dz + 2

    !determine unit normal vector for each turbine	
    p_nhat1 = -cos(pi*p_theta1/180.)*cos(pi*p_theta2/180.)
    p_nhat2 = -sin(pi*p_theta1/180.)*cos(pi*p_theta2/180.)
    p_nhat3 = sin(pi*p_theta2/180.)

    !determine nearest (i,j,k) to turbine center
    icp = nint(p_xloc/dx)
    jcp = nint(p_yloc/dy)
    kcp = nint(p_height/dz + 0.5)

    !determine limits for checking i,j,k
    !due to spectral BCs, i and j may be < 1 or > nx,ny
    !the mod function accounts for this when these values are used
    min_i = icp-imax
    max_i = icp+imax
    min_j = jcp-jmax
    max_j = jcp+jmax
    min_k = max((kcp-kmax),1)
    max_k = min((kcp+kmax),nz_tot)
    wind_farm%turbine(s)%nodes_max(1) = min_i
    wind_farm%turbine(s)%nodes_max(2) = max_i
    wind_farm%turbine(s)%nodes_max(3) = min_j
    wind_farm%turbine(s)%nodes_max(4) = max_j
    wind_farm%turbine(s)%nodes_max(5) = min_k
    wind_farm%turbine(s)%nodes_max(6) = max_k            

    !check neighboring grid points	
    do k=min_k,max_k
      do j=min_j,max_j
        do i=min_i,max_i
          !vector from center point to this node is (rx,ry,rz) with length r
                if (i<1) then
                    i2 = mod(i+nx-1,nx)+1
                    rx = (x(i2)-L_x) - p_xloc
                elseif (i>nx) then
                    i2 = mod(i+nx-1,nx)+1
                    rx = (L_x+x(i2)) - p_xloc
                else
                    i2 = i
                    rx = x(i) - p_xloc 
                endif            
                if (j<1) then
                    j2 = mod(j+ny-1,ny)+1
                    ry = (y(j2)-L_y) - p_yloc                
                elseif (j>ny) then
                    j2 = mod(j+ny-1,ny)+1
                    ry = (L_y+y(j2)) - p_yloc
                else
                    j2 = j
                    ry = y(j) - p_yloc 
                endif                      
                rz = z_tot(k) - p_height 
                r = sqrt(rx*rx + ry*ry + rz*rz)
                !length projected onto unit normal for this turbine
                r_norm = abs(rx*p_nhat1 + ry*p_nhat2 + rz*p_nhat3)
                !(remaining) length projected onto turbine disk
                r_disk = sqrt(r*r - r_norm*r_norm)
                !if r_disk<R_t and r_norm within thk/2 from turbine -- this node is part of the turbine
                if ( (r_disk .LE. R_t) .AND. (r_norm .LE. p_thk/2.) ) then
                    wind_farm%turbine(s)%ind(count_i) = 1. 
                    wind_farm%turbine(s)%nodes(count_i,1) = i2
                    wind_farm%turbine(s)%nodes(count_i,2) = j2
                    wind_farm%turbine(s)%nodes(count_i,3) = k   !global k (might be out of this proc's range)
                    count_n = count_n + 1
                    count_i = count_i + 1
                endif
           enddo
       enddo
    enddo
    wind_farm%turbine(s)%num_nodes = count_n

    if (coord == 0) then
        write(*,*) '     Turbine #',s,'has',count_n,'unfiltered nodes in entire domain'
    endif
    
enddo

nullify(x,y,z)
end subroutine turbines_nodes

!!!!!!!!!!!!!!!!!!!!!!!!!!!!!!!!!!!!!!!!!!!!!!!!!!!!!!!!!!!!!!!!!!!!!!!

!!!!!!!!!!!!!!!!!!!!!!!!!!!!!!!!!!!!!!!!!!!!!!!!!!!!!!!!!!!!!!!!!!!!!!!
subroutine turbines_filter_ind()
! This subroutine takes ind and nodes for each turbine and filters according to
! alpha and ifilter from wind_farm
!       1.smooth/filter indicator function                                  CHANGE IND
!       2.normalize such that each turbine's ind integrates to 1.           CHANGE IND
!       3.associate new nodes with turbines                                 CHANGE NODES, NUM_NODES       

implicit none

character (*), parameter :: sub_name = mod_name // '.turbines_filter_ind'

!real(rprec), dimension(nx,ny,nz_tot) :: out_a, g, g_shift, fg
! Richard: Commented out g_shift. This large array is not used  fg can easily be replaced by single double
real(rprec), dimension(nx,ny,nz_tot) :: out_a, g
real(rprec), dimension(nx,ny,nz_tot) :: temp_array
!real(rprec), dimension(nx,ny,nz) :: temp_array_2 ! Richard: Commented out to save i/o operations and memory
real(rprec) :: sumG,delta2,r2,sumA
real(rprec) :: turbine_vol
real(rprec) :: fg ! Removed the 3D matrix as it is only used as a temporary dummy variable

real(rprec), pointer, dimension(:) :: x,y,z

!logical :: verbose = .false.
nullify(x,y,z)
x => grid % x
y => grid % y
z => grid % z

!create convolution function, centered at (nx/2,ny/2,(nz_tot-1)/2) and normalized
delta2 = alpha**2 * (dx**2 + dy**2 + dz**2)
do k=1,nz_tot
    do j=1,ny
        do i=1,nx
            r2 = ((real(i)-nx/2.)*dx)**2 + ((real(j)-ny/2.)*dy)**2 + ((real(k)-(nz_tot-1)/2.)*dz)**2
            g(i,j,k) = sqrt(6./(pi*delta2))*6./(pi*delta2)*exp(-6.*r2/delta2)
        enddo
    enddo
enddo

!normalize the convolution function
sumG = sum(g(:,:,:))*dx*dy*dz
g = g/sumG

!filter indicator function for each turbine
do b=1,nloc

    !create the input array (nx,ny,nz_tot) from a list of included nodes
        temp_array = 0.
        do l=1,wind_farm%turbine(b)%num_nodes
            i2 = wind_farm%turbine(b)%nodes(l,1)
            j2 = wind_farm%turbine(b)%nodes(l,2)
            k2 = wind_farm%turbine(b)%nodes(l,3)
            temp_array(i2,j2,k2) = wind_farm%turbine(b)%ind(l)
        enddo

    !perform convolution on temp_array --> out_a    
        out_a=0.

        min_i = wind_farm%turbine(b)%nodes_max(1) 
        max_i = wind_farm%turbine(b)%nodes_max(2) 
        min_j = wind_farm%turbine(b)%nodes_max(3) 
        max_j = wind_farm%turbine(b)%nodes_max(4) 
        min_k = wind_farm%turbine(b)%nodes_max(5)
        max_k = wind_farm%turbine(b)%nodes_max(6) 
        cut = trunc   

        !convolution computed for points (i4,j4,k)
        !only compute for nodes near the turbine (defined by cut aka trunc)
        do k=max(min_k-cut,1),min(max_k+cut,nz_tot)    
        do j=(min_j-cut),(max_j+cut)
        do i=(min_i-cut),(max_i+cut)
        
            i4 = mod(i+nx-1,nx)+1       !since values may be out 1-nx,1-ny domain (spectral BCs)
            j4 = mod(j+ny-1,ny)+1              
        
          !for each (i4,j4,k), center convolution function on that point and 'integrate' 
          !relative coords are (ssx,ssy,ssz). absolute coords of other/surrounding points are (i2,j2,k2)
          !only need to consider other/surrounding points near (i4,j4,k) since conv. function is compact
          do k2=max(k-trunc,1),min(k+trunc,nz_tot)     !currently using truncated Gaussian
          do j2=j-trunc,j+trunc
          do i2=i-trunc,i+trunc

            i3 = mod(i2+nx-1,nx)+1      !since values may be out 1-nx,1-ny domain (spectral BCs)
            j3 = mod(j2+ny-1,ny)+1             
          
            ssx = mod(i2-i+nx/2+nx-1,nx)+1
            ssy = mod(j2-j+ny/2+ny-1,ny)+1       
            ssz = k2-k+(nz_tot-1)/2       !since no spectral BCs in z-direction
                             
            if( ssz < 1) then
                !fg(i2,j2,k2) = 0.
                fg=0.
                write(*,*) 'See turbines.f90, ssz < 1'                    
            elseif( ssz > nz_tot ) then
                !fg(i2,j2,k2) = 0.
                fg=0.
                write(*,*) 'See turbines.f90, ssz > nz_tot'                    
            else
                !fg(i3,j3,k2) = temp_array(i3,j3,k2)*g(ssx,ssy,ssz)
                !out_a(i4,j4,k) = out_a(i4,j4,k) + fg(i3,j3,k2)*dx*dy*dz
                fg = temp_array(i3,j3,k2)*g(ssx,ssy,ssz)
                out_a(i4,j4,k) = out_a(i4,j4,k) + fg*dx*dy*dz
            endif    
        
        enddo
       enddo
      enddo
     enddo
    enddo
    enddo
    
    !normalize this "indicator function" such that it integrates to turbine volume
    sumA = 0.
    do k=1,nz_tot
     do j=1,ny
      do i=1,nx
            if (out_a(i,j,k) < filter_cutoff) then
            out_a(i,j,k) = 0.     !don't want to include too many nodes (truncated Gaussian?)
            else
                sumA = sumA + out_a(i,j,k)*dx*dy*dz
            endif            
      enddo
     enddo
    enddo
    turbine_vol = pi/4. * (wind_farm%turbine(b)%dia)**2 * wind_farm%turbine(b)%thk
    out_a = turbine_vol/sumA*out_a

    !update num_nodes, nodes, and ind for this turbine
    !and split domain between processors
    !z(nz) and z(1) of neighboring coords match so each coord gets (local) 1 to nz-1
    wind_farm%turbine(b)%ind = 0.
    wind_farm%turbine(b)%nodes = 0.
    wind_farm%turbine(b)%num_nodes = 0.
    count_n = 0
    count_i = 1
#ifdef PPMPI
        k_start = 1+coord*(nz-1)
        k_end = nz-1+coord*(nz-1)
#else
        k_start = 1
        k_end = nz
#endif

    do k=k_start,k_end  !global k     
     do j=1,ny
      do i=1,nx
       if (out_a(i,j,k) > filter_cutoff) then
        wind_farm%turbine(b)%ind(count_i) = out_a(i,j,k)
        wind_farm%turbine(b)%nodes(count_i,1) = i
        wind_farm%turbine(b)%nodes(count_i,2) = j
        wind_farm%turbine(b)%nodes(count_i,3) = k - coord*(nz-1)   !local k
        count_n = count_n + 1
        count_i = count_i + 1
        turbine_in_proc = .true.                    
       endif
      enddo
     enddo
    enddo
    wind_farm%turbine(b)%num_nodes = count_n
    
    if (count_n > 0) then
#ifdef PPMPI

            call string_splice( string1, 'Turbine number ', b,' has ', count_n,' filtered nodes in coord ', coord )
            write(*,*) trim(string1)
            
#else

            call string_splice( string1, 'Turbine number ',b,' has ',count_n,' filtered nodes' )
            write(*,*) trim(string1)

#endif
    endif

enddo

!each processor sends its value of turbine_in_proc
!if false, disk-avg velocity will not be sent (since it will always be 0.)
#ifdef PPMPI
    if (coord == 0) then
        if (turbine_in_proc) then
            write(*,*),'Coord 0 has turbine nodes' 
        endif
        do i=1,nproc-1
            call MPI_recv( buffer_logical, 1, MPI_logical, i, 2, comm, status, ierr )

            if (buffer_logical) then
                call string_splice( string1, 'Coord', i,' has turbine nodes')
                write(*,*) trim(string1)
                turbine_in_proc_cnt = turbine_in_proc_cnt + 1
                turbine_in_proc_array(turbine_in_proc_cnt) = i
            endif
        enddo
    else
        call MPI_send( turbine_in_proc, 1, MPI_logical, 0, 2, comm, ierr )
    endif
#endif
nullify(x,y,z)

end subroutine turbines_filter_ind
!!!!!!!!!!!!!!!!!!!!!!!!!!!!!!!!!!!!!!!!!!!!!!!!!!!!!!!!!!!!!!!!!!!!!!!

!!!!!!!!!!!!!!!!!!!!!!!!!!!!!!!!!!!!!!!!!!!!!!!!!!!!!!!!!!!!!!!!!!!!!!!
subroutine turbines_forcing()
! This subroutine applies the drag-disk forcing
use sim_param, only : u,v,w, fxa,fya,fza
<<<<<<< HEAD
use functions, only : interp_to_uv_grid
use util, only : interpolate
use rh_control
=======
use functions, only : linear_interp, interp_to_uv_grid
>>>>>>> de71c39e
implicit none

character (*), parameter :: sub_name = mod_name // '.turbines_forcing'

real(rprec), pointer :: p_u_d => null(), p_u_d_T => null(), p_f_n => null()
real(rprec), pointer :: p_Ct_prime => null()

real(rprec) :: ind2
real(rprec), dimension(nloc) :: disk_avg_vels, disk_force
real(rprec), allocatable, dimension(:,:,:) :: w_uv ! Richard: This 3D matrix can relatively easy be prevented
real(rprec), pointer, dimension(:) :: y,z

real(rprec), dimension(:), allocatable :: wm_Pm, wm_Ctp

nullify(y,z)
y => grid % y
z => grid % z

allocate(w_uv(ld,ny,lbz:nz))

#ifdef PPMPI
call mpi_sync_real_array(w, 0, MPI_SYNC_DOWNUP)     !syncing intermediate w-velocities!
#endif

w_uv = interp_to_uv_grid(w, lbz)

disk_avg_vels = 0.

!Each processor calculates the weighted disk-averaged velocity
if (turbine_in_proc) then

    !for each turbine:        
    do s=1,nloc      
         
        !set pointers
        p_u_d => wind_farm%turbine(s)%u_d   

        !calculate total disk-averaged velocity for each turbine (current,instantaneous)    
        !u_d is the velocity in the normal direction	  
        !weighted average using "ind"            
        p_u_d = 0.
        do l=1,wind_farm%turbine(s)%num_nodes   
            i2 = wind_farm%turbine(s)%nodes(l,1)
            j2 = wind_farm%turbine(s)%nodes(l,2)
            k2 = wind_farm%turbine(s)%nodes(l,3)
            p_u_d = p_u_d + (wind_farm%turbine(s)%nhat(1)*u(i2,j2,k2) &
                           + wind_farm%turbine(s)%nhat(2)*v(i2,j2,k2) &
                           + wind_farm%turbine(s)%nhat(3)*w_uv(i2,j2,k2)) &
                * wind_farm%turbine(s)%ind(l)        
         enddo
         
        ! write center disk velocity to file                   
        if (modulo (jt_total, tbase) == 0) then
            icp = nint(wind_farm%turbine(s)%xloc/dx)
            jcp = nint(wind_farm%turbine(s)%yloc/dy)
            kcp = nint(wind_farm%turbine(s)%height/dz + 0.5)
#ifdef PPMPI
            k_start =  1+coord*(nz-1)
            k_end = nz-1+coord*(nz-1)
#else
            k_start = 1
            k_end = nz
#endif
            if (kcp>=k_start .and. kcp<=k_end) then
                kcp=kcp-k_start+1
                write( file_id2(s), *) total_time_dim, u(icp,jcp,kcp), w_uv(icp,jcp,kcp)
            endif
        endif
        
        !write this value to the array (which will be sent to coord 0)
        disk_avg_vels(s) = p_u_d
        
    enddo
        
endif        

!send the disk-avg values to coord==0
#ifdef PPMPI 
call mpi_barrier (comm,ierr)

if (coord == 0) then
    do i=1,turbine_in_proc_cnt
        j = turbine_in_proc_array(i)
        buffer_array = 0.
        call MPI_recv( buffer_array, nloc, MPI_rprec, j, 3, comm, status, ierr )
        disk_avg_vels = disk_avg_vels + buffer_array
    enddo
elseif (turbine_in_proc) then
    call MPI_send( disk_avg_vels, nloc, MPI_rprec, 0, 3, comm, ierr )
endif                          
#endif

!Calculate the current Ct_prime
if (turbine_control > 0 .and. turbine_in_proc) then
    do s = 1, nloc
<<<<<<< HEAD
        call interpolate(t_Ctp_list, Ctp_list(s,:), total_time_dim, wind_farm%turbine(s)%Ct_prime)
=======
        wind_farm%turbine(s)%Ct_prime = linear_interp(t_Ctp_list, Ctp_list(:,s), total_time_dim)
>>>>>>> de71c39e
    end do
endif

!Coord==0 takes that info and calculates total disk force, then sends it back
if (coord == 0) then           
    !update epsilon for the new timestep (for cfl_dt)
    if (T_avg_dim > 0.) then
        eps = (dt_dim / T_avg_dim) / (1. + dt_dim / T_avg_dim)
    else
        eps = 1.
    endif

    !for each turbine:        
    do s=1,nloc            
         
        !set pointers
        p_u_d => wind_farm%turbine(s)%u_d   
        p_u_d_T => wind_farm%turbine(s)%u_d_T   
        p_f_n => wind_farm%turbine(s)%f_n                
        p_Ct_prime => wind_farm%turbine(s)%Ct_prime  
        
        !volume correction:
        !since sum of ind is turbine volume/(dx*dy*dz) (not exactly 1.)
        p_u_d = disk_avg_vels(s) * wind_farm%turbine(s)%vol_c

        !add this current value to the "running average" (first order relaxation)
        p_u_d_T = (1.-eps)*p_u_d_T + eps*p_u_d

        !calculate total thrust force for each turbine  (per unit mass)
        !force is normal to the surface (calc from u_d_T, normal to surface)
        p_f_n = -0.5*p_Ct_prime*abs(p_u_d_T)*p_u_d_T/wind_farm%turbine(s)%thk       
        !write values to file                   
            if (modulo (jt_total, tbase) == 0) then
<<<<<<< HEAD
               write( file_id(s), *) total_time_dim, p_u_d, p_u_d_T, p_Ct_prime
=======
               write( file_id(s), *) total_time_dim, p_u_d, p_u_d_T, p_f_n, &
                   -0.5*p_Ct_prime*(p_u_d_T*p_u_d_T*p_u_d_T)*pi/(4.*sx*sy)
>>>>>>> de71c39e
            endif 
        !write force to array that will be transferred via MPI    
        disk_force(s) = p_f_n
        
    enddo                   
endif

!send total disk force to the necessary procs (with turbine_in_proc==.true.)
#ifdef PPMPI
if (coord == 0) then  
    do i=1,turbine_in_proc_cnt
        j = turbine_in_proc_array(i)
        call MPI_send( disk_force, nloc, MPI_rprec, j, 5, comm, ierr )
    enddo              
elseif (turbine_in_proc) then
    call MPI_recv( disk_force, nloc, MPI_rprec, 0, 5, comm, status, ierr )
endif          
#endif 

! Advance the wake model estimator
if (turbine_control == 2) then
    call eval_rh_control
end if

#ifdef PPMPI
if (use_wake_model .and. coord == 0) then
#else
if (use_wake_model) then
#endif
    ! Input thrust coefficient
    allocate ( wm_Ctp(num_x) )
    do i = 1, num_x
        wm_Ctp(i) = wind_farm%turbine((i-1)*num_y+1)%Ct_prime
    end do

    ! Measure average power along row
    allocate ( wm_Pm(num_x) )
    wm_Pm = 0._rprec
    do i = 1, num_x
        do j = 1,num_y
            wm_Pm(i) = wm_Pm(i) - wm_Ctp(i) * (wind_farm%turbine((i-1)*num_y+j)%u_d_T * u_star)**3 / num_y
        end do
    end do

    ! Advance the estimator with the measurements
    call wm_est%advance(dt_dim, wm_Pm, wm_Ctp)

    ! Write to file
    if (modulo (jt_total, tbase) == 0) then
        write(fid_k, *) total_time_dim, wm_est%wm%k
        write(fid_U_infty, *) total_time_dim, wm_est%wm%U_infty
        write(fid_Phat, *) total_time_dim, wm_est%wm%Phat
        write(fid_u, *) total_time_dim, wm_est%wm%u
        do i = 1, num_x
            write(fid_Ctp(i), *) t_Ctp_list
            write(fid_Ctp(i), *) Ctp_list(i, :)
        end do
    end if
    
    deallocate(wm_Pm)
    deallocate(wm_Ctp)
end if

!apply forcing to each node
if (turbine_in_proc) then
    do s=1,nloc        
        do l=1,wind_farm%turbine(s)%num_nodes
            i2 = wind_farm%turbine(s)%nodes(l,1)
            j2 = wind_farm%turbine(s)%nodes(l,2)
            k2 = wind_farm%turbine(s)%nodes(l,3)
            ind2 = wind_farm%turbine(s)%ind(l)
            fxa(i2,j2,k2) = disk_force(s)*wind_farm%turbine(s)%nhat(1)*ind2 
        enddo
    enddo
endif    

deallocate(w_uv)

!spatially average velocity at the top of the domain and write to file
if (coord .eq. nproc-1) then
    string1=path // 'output/vel_top_of_domain.dat'
    open(unit=1,file=string1,status='unknown',form='formatted',action='write',position='append')
    write(1,*) total_time, sum(u(:,:,nz-1))/(nx*ny)
    close(1)
endif

nullify(y,z)

end subroutine turbines_forcing
!!!!!!!!!!!!!!!!!!!!!!!!!!!!!!!!!!!!!!!!!!!!!!!!!!!!!!!!!!!!!!!!!!!!!!!

!!!!!!!!!!!!!!!!!!!!!!!!!!!!!!!!!!!!!!!!!!!!!!!!!!!!!!!!!!!!!!!!!!!!!!!
subroutine eval_rh_control
use rh_control
use conjugate_gradient_class
use wake_model_class
use util, only : interpolate
implicit none

type(MinimizedFarm) :: mfarm
type(ConjugateGradient) :: cg
real(rprec), dimension(:,:), allocatable :: Ctp_dummy
type(WakeModel) :: wm_temp
real(rprec) :: dt_adv
integer ::  N_adv
real(rprec), dimension(:), allocatable :: Ctp_adv

#ifdef PPMPI
if (coord == 0) then
#endif
    if (total_time_dim > next_opt_time) then
!     counter = counter + 1
        ! Advance the counter
        next_opt_time = total_time_dim + advancement_time
        
!         write(*,*) 'total_time_dim, next_opt_time', total_time_dim, next_opt_time
        
        ! Advance wake model to next optimization time
        wm_temp = wm_est%wm
        N_adv = ceiling( (next_opt_time - total_time_dim) / dt_dim)
        dt_adv = (next_opt_time - total_time_dim) / N_adv
        allocate( Ctp_adv(num_x) )
        do i = 1, N_adv
            do j = 1, num_x
                call interpolate(t_Ctp_list, Ctp_list((j-1)*num_y+1,:), dt_adv*i + total_time_dim, Ctp_adv(j))
            end do
!             write(*,*) 'time, Ctp_adv:'
!             write(*,*) dt_adv*i + total_time_dim, Ctp_adv
            call wm_temp%advance(Ctp_adv, dt_adv)
!             write(*,*) Ctp_adv
        end do
!         write(*,*) wm_temp%Ctp
        
        ! Set initial guess
        allocate(Ctp_dummy(num_x, size(t_Ctp_list)))
        do i = 1, num_x
            Ctp_dummy(i,:) = Ctp_list((i-1)*num_y+1,:)
        end do
!         write(*,*) 't_Ctp_list:'
!         write(*,*) t_Ctp_list
!         write(*,*) 'Ctp_dummy:'
!         write(*,*) Ctp_dummy
!         write(*,*) 'wm_temp%Ctp:'
!         write(*,*) wm_temp%Ctp
!         
        ! Run initial guess in object
        mfarm = MinimizedFarm(wm_temp, next_opt_time, horizon_time, 0.99_rprec, Ct_prime,&
                              t_Pref_list, Pref_list, rh_gamma, rh_eta)
        call mfarm%run(t_Ctp_list, Ctp_dummy)
    
        ! Perform optimization
        write(*,*) "Performing next optimization..."
        cg = ConjugateGradient(mfarm, max_iter)
        call cg%minimize(mfarm%get_Ctp_vector())
        call mfarm%makeDimensional
        
!         write(*,*) 'mfarm%t:'
!         write(*,*) mfarm%t
!         write(*,*) 'mfarm%Ctp:'
!         write(*,*) mfarm%Ctp
!         write(*,*) 'mfarm%Pfarm:'
!         write(*,*) mfarm%Pfarm

        ! Place results into list
        call rh_set_Ctp_list(mfarm%t, mfarm%Ctp)
        
        deallocate(Ctp_dummy)
        deallocate(Ctp_adv)
    end if

#ifdef PPMPI
end if

call transfer_Ctp_list
#endif

end subroutine eval_rh_control
!!!!!!!!!!!!!!!!!!!!!!!!!!!!!!!!!!!!!!!!!!!!!!!!!!!!!!!!!!!!!!!!!!!!!!!

!!!!!!!!!!!!!!!!!!!!!!!!!!!!!!!!!!!!!!!!!!!!!!!!!!!!!!!!!!!!!!!!!!!!!!!
subroutine turbines_finalize ()
implicit none

character (*), parameter :: sub_name = mod_name // '.turbines_finalize'

!write disk-averaged velocity to file along with T_avg_dim
!useful if simulation has multiple runs   >> may not make a large difference    
call turbines_checkpoint
    
!deallocate
deallocate(wind_farm%turbine) 
deallocate(buffer_array)
    
end subroutine turbines_finalize
!!!!!!!!!!!!!!!!!!!!!!!!!!!!!!!!!!!!!!!!!!!!!!!!!!!!!!!!!!!!!!!!!!!!!!!

!!!!!!!!!!!!!!!!!!!!!!!!!!!!!!!!!!!!!!!!!!!!!!!!!!!!!!!!!!!!!!!!!!!!!!!
subroutine turbines_checkpoint ()
use open_file_fid_mod
implicit none

character (*), parameter :: sub_name = mod_name // '.turbines_checkpoint'
integer :: fid

!write disk-averaged velocity to file along with T_avg_dim
!useful if simulation has multiple runs   >> may not make a large difference
if (coord == 0) then  
    string1 = path // 'turbine/turbine_u_d_T.dat'
    fid = open_file_fid( string1, 'rewind', 'formatted' )
    do i=1,nloc
        write(fid,*) wind_farm%turbine(i)%u_d_T
    enddo           
    write(fid,*) T_avg_dim
    close (fid)
endif

! Checkpoint wake model estimator
#ifdef PPMPI
if (use_wake_model .and. coord == 0) then
#else
if (use_wake_model) then
#endif
    call wm_est%write_to_file(path // 'wake_model')
end if

! Checkpoint receding horizon control
#ifdef PPMPI
if (turbine_control == 2 .and. coord == 0) then
#else
if (turbine_control == 2) then
#endif
    string1 = path // 'turbine/turbine_Ctp_list.dat'
    fid = open_file_fid( string1, 'rewind', 'formatted' )
    write(fid,*) size(t_Ctp_list)
    write(fid,*) t_Ctp_list
    do i=1,nloc
        write(fid,*) Ctp_list(i,:)
    enddo
    close (fid)
endif

    
end subroutine turbines_checkpoint
!!!!!!!!!!!!!!!!!!!!!!!!!!!!!!!!!!!!!!!!!!!!!!!!!!!!!!!!!!!!!!!!!!!!!!!

!!!!!!!!!!!!!!!!!!!!!!!!!!!!!!!!!!!!!!!!!!!!!!!!!!!!!!!!!!!!!!!!!!!!!!!
subroutine turbine_vel_init(zo_high)
!  called from ic.f90 if initu, dns_bc, S_FLAG are all false.
!  this accounts for the turbines when creating the initial velocity profile.

use param, only: zo
implicit none
character (*), parameter :: sub_name = mod_name // '.turbine_vel_init'

real(rprec), intent(inout) :: zo_high
real(rprec) :: cft, nu_w, exp_KE, induction_factor, Ct_noprime

! Convert Ct' to Ct
! a = Ct'/(4+Ct'), Ct = 4a(1-a)
induction_factor = Ct_prime / (4._rprec + Ct_prime)
Ct_noprime = 4*(induction_factor) * (1 - induction_factor)

! friction coefficient, cft
cft = pi*Ct_noprime/(4.*sx*sy)
       
!wake viscosity
nu_w = 28.*sqrt(0.5*cft)

!turbine friction height, Calaf, Phys. Fluids 22, 2010
zo_high = height_all*(1.+0.5*dia_all/height_all)**(nu_w/(1.+nu_w))* &
  exp(-1.*(0.5*cft/(vonk**2) + (log(height_all/zo* &
  (1.-0.5*dia_all/height_all)**(nu_w/(1.+nu_w))) )**(-2) )**(-0.5) )

exp_KE =  0.5*(log(0.45/zo_high)/0.4)**2
  
if(.false.) then
    write(*,*) 'sx,sy,cft: ',sx,sy,cft
    write(*,*) 'nu_w: ',nu_w    
    write(*,*) 'zo_high: ',zo_high
    write(*,*) 'approx expected KE: ', exp_KE
endif
end subroutine turbine_vel_init
!!!!!!!!!!!!!!!!!!!!!!!!!!!!!!!!!!!!!!!!!!!!!!!!!!!!!!!!!!!!!!!!!!!!!!!

end module turbines<|MERGE_RESOLUTION|>--- conflicted
+++ resolved
@@ -67,14 +67,10 @@
 !!!!!!!!!!!!!!!!!!!!!!!!!!!!!!!!!!!!!!!!!!!!!!!!!!!!!!!!!!!!!!!!!!!!!!
 
 subroutine turbines_init()
-<<<<<<< HEAD
-
-use util, only : interpolate
-=======
 !  This subroutine creates the 'turbine' folder and starts the turbine forcing output files.
 !  It also creates the indicator function (Gaussian-filtered from binary locations - in or out)
 !  and sets values for turbine type (node locations, etc)
->>>>>>> de71c39e
+use util, only : interpolate
 use open_file_fid_mod
 implicit none
 
@@ -213,7 +209,6 @@
 !!!!!!!!!!!!!!!!!!!!!!!!!!!!!!!!!!!!!!!!!!!!!!!!!!!!!!!!!!!!!!!!!!!!!!!
 
 !!!!!!!!!!!!!!!!!!!!!!!!!!!!!!!!!!!!!!!!!!!!!!!!!!!!!!!!!!!!!!!!!!!!!!!
-<<<<<<< HEAD
 subroutine wake_model_est_init
 use param, only : u_star, CHAR_BUFF_LENGTH
 use open_file_fid_mod
@@ -440,8 +435,6 @@
 
 !!!!!!!!!!!!!!!!!!!!!!!!!!!!!!!!!!!!!!!!!!!!!!!!!!!!!!!!!!!!!!!!!!!!!!!
 !subroutine turbines_nodes(array) ! removed large 3D array to limit memory use
-=======
->>>>>>> de71c39e
 subroutine turbines_nodes
 !This subroutine locates nodes for each turbine and builds the arrays: ind, n_hat, num_nodes, and nodes
 implicit none
@@ -774,13 +767,8 @@
 subroutine turbines_forcing()
 ! This subroutine applies the drag-disk forcing
 use sim_param, only : u,v,w, fxa,fya,fza
-<<<<<<< HEAD
-use functions, only : interp_to_uv_grid
-use util, only : interpolate
+use functions, only : linear_interp, interp_to_uv_grid
 use rh_control
-=======
-use functions, only : linear_interp, interp_to_uv_grid
->>>>>>> de71c39e
 implicit none
 
 character (*), parameter :: sub_name = mod_name // '.turbines_forcing'
@@ -875,12 +863,10 @@
 
 !Calculate the current Ct_prime
 if (turbine_control > 0 .and. turbine_in_proc) then
+!     write(*,*) t_Ctp_list
+!     write(*,*) Ctp_list
     do s = 1, nloc
-<<<<<<< HEAD
-        call interpolate(t_Ctp_list, Ctp_list(s,:), total_time_dim, wind_farm%turbine(s)%Ct_prime)
-=======
-        wind_farm%turbine(s)%Ct_prime = linear_interp(t_Ctp_list, Ctp_list(:,s), total_time_dim)
->>>>>>> de71c39e
+        wind_farm%turbine(s)%Ct_prime = linear_interp(t_Ctp_list, Ctp_list(s,:), total_time_dim)
     end do
 endif
 
@@ -914,12 +900,7 @@
         p_f_n = -0.5*p_Ct_prime*abs(p_u_d_T)*p_u_d_T/wind_farm%turbine(s)%thk       
         !write values to file                   
             if (modulo (jt_total, tbase) == 0) then
-<<<<<<< HEAD
                write( file_id(s), *) total_time_dim, p_u_d, p_u_d_T, p_Ct_prime
-=======
-               write( file_id(s), *) total_time_dim, p_u_d, p_u_d_T, p_f_n, &
-                   -0.5*p_Ct_prime*(p_u_d_T*p_u_d_T*p_u_d_T)*pi/(4.*sx*sy)
->>>>>>> de71c39e
             endif 
         !write force to array that will be transferred via MPI    
         disk_force(s) = p_f_n
