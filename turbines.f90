--- conflicted
+++ resolved
@@ -316,132 +316,6 @@
        enddo
     enddo
     wind_farm%turbine(s)%num_nodes = count_n
-<<<<<<< HEAD
-=======
-
-    if (coord == 0) then
-        write(*,*) '     Turbine #',s,'has',count_n,'unfiltered nodes in entire domain'
-    endif
-    
-enddo
-
-nullify(x,y,z)
-end subroutine turbines_nodes
-
-!!!!!!!!!!!!!!!!!!!!!!!!!!!!!!!!!!!!!!!!!!!!!!!!!!!!!!!!!!!!!!!!!!!!!!!
-
-!!!!!!!!!!!!!!!!!!!!!!!!!!!!!!!!!!!!!!!!!!!!!!!!!!!!!!!!!!!!!!!!!!!!!!!
-subroutine turbines_filter_ind()
-! This subroutine takes ind and nodes for each turbine and filters according to
-! alpha and ifilter from wind_farm
-!       1.smooth/filter indicator function                                  CHANGE IND
-!       2.normalize such that each turbine's ind integrates to 1.           CHANGE IND
-!       3.associate new nodes with turbines                                 CHANGE NODES, NUM_NODES       
-
-implicit none
-
-character (*), parameter :: sub_name = mod_name // '.turbines_filter_ind'
-
-!real(rprec), dimension(nx,ny,nz_tot) :: out_a, g, g_shift, fg
-! Richard: Commented out g_shift. This large array is not used  fg can easily be replaced by single double
-real(rprec), dimension(nx,ny,nz_tot) :: out_a, g
-real(rprec), dimension(nx,ny,nz_tot) :: temp_array
-!real(rprec), dimension(nx,ny,nz) :: temp_array_2 ! Richard: Commented out to save i/o operations and memory
-real(rprec) :: sumG,delta2,r2,sumA
-real(rprec) :: turbine_vol
-real(rprec) :: fg ! Removed the 3D matrix as it is only used as a temporary dummy variable
-
-real(rprec), pointer, dimension(:) :: x,y,z
-
-!logical :: verbose = .false.
-nullify(x,y,z)
-x => grid % x
-y => grid % y
-z => grid % z
-
-!create convolution function, centered at (nx/2,ny/2,(nz_tot-1)/2) and normalized
-delta2 = alpha**2 * (dx**2 + dy**2 + dz**2)
-do k=1,nz_tot
-    do j=1,ny
-        do i=1,nx
-            r2 = ((real(i)-nx/2.)*dx)**2 + ((real(j)-ny/2.)*dy)**2 + ((real(k)-(nz_tot-1)/2.)*dz)**2
-            g(i,j,k) = sqrt(6./(pi*delta2))*6./(pi*delta2)*exp(-6.*r2/delta2)
-        enddo
-    enddo
-enddo
-
-!normalize the convolution function
-sumG = sum(g(:,:,:))*dx*dy*dz
-g = g/sumG
-
-!filter indicator function for each turbine
-do b=1,nloc
-
-    !create the input array (nx,ny,nz_tot) from a list of included nodes
-        temp_array = 0.
-        do l=1,wind_farm%turbine(b)%num_nodes
-            i2 = wind_farm%turbine(b)%nodes(l,1)
-            j2 = wind_farm%turbine(b)%nodes(l,2)
-            k2 = wind_farm%turbine(b)%nodes(l,3)
-            temp_array(i2,j2,k2) = wind_farm%turbine(b)%ind(l)
-        enddo
-
-    !perform convolution on temp_array --> out_a    
-        out_a=0.
-
-        min_i = wind_farm%turbine(b)%nodes_max(1) 
-        max_i = wind_farm%turbine(b)%nodes_max(2) 
-        min_j = wind_farm%turbine(b)%nodes_max(3) 
-        max_j = wind_farm%turbine(b)%nodes_max(4) 
-        min_k = wind_farm%turbine(b)%nodes_max(5)
-        max_k = wind_farm%turbine(b)%nodes_max(6) 
-        cut = trunc   
-
-        !convolution computed for points (i4,j4,k)
-        !only compute for nodes near the turbine (defined by cut aka trunc)
-        do k=max(min_k-cut,1),min(max_k+cut,nz_tot)    
-        do j=(min_j-cut),(max_j+cut)
-        do i=(min_i-cut),(max_i+cut)
-        
-            i4 = mod(i+nx-1,nx)+1       !since values may be out 1-nx,1-ny domain (spectral BCs)
-            j4 = mod(j+ny-1,ny)+1              
-        
-          !for each (i4,j4,k), center convolution function on that point and 'integrate' 
-          !relative coords are (ssx,ssy,ssz). absolute coords of other/surrounding points are (i2,j2,k2)
-          !only need to consider other/surrounding points near (i4,j4,k) since conv. function is compact
-          do k2=max(k-trunc,1),min(k+trunc,nz_tot)     !currently using truncated Gaussian
-          do j2=j-trunc,j+trunc
-          do i2=i-trunc,i+trunc
-
-            i3 = mod(i2+nx-1,nx)+1      !since values may be out 1-nx,1-ny domain (spectral BCs)
-            j3 = mod(j2+ny-1,ny)+1             
-          
-            ssx = mod(i2-i+nx/2+nx-1,nx)+1
-            ssy = mod(j2-j+ny/2+ny-1,ny)+1       
-            ssz = k2-k+(nz_tot-1)/2       !since no spectral BCs in z-direction
-                             
-            if( ssz < 1) then
-                !fg(i2,j2,k2) = 0.
-                fg=0.
-                write(*,*) 'See turbines.f90, ssz < 1'                    
-            elseif( ssz > nz_tot ) then
-                !fg(i2,j2,k2) = 0.
-                fg=0.
-                write(*,*) 'See turbines.f90, ssz > nz_tot'                    
-            else
-                !fg(i3,j3,k2) = temp_array(i3,j3,k2)*g(ssx,ssy,ssz)
-                !out_a(i4,j4,k) = out_a(i4,j4,k) + fg(i3,j3,k2)*dx*dy*dz
-                fg = temp_array(i3,j3,k2)*g(ssx,ssy,ssz)
-                out_a(i4,j4,k) = out_a(i4,j4,k) + fg*dx*dy*dz
-            endif    
-        
-        enddo
-       enddo
-      enddo
-     enddo
-    enddo
-    enddo
->>>>>>> bf279db1
     
     ! Calculate turbine volume
     turbine_vol(s) = pi/4. * (wind_farm%turbine(s)%dia)**2 * wind_farm%turbine(s)%thk
