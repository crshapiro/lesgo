!!
!!  Copyright (C) 2011-2013  Johns Hopkins University
!!
!!  This file is part of lesgo.
!!
!!  lesgo is free software: you can redistribute it and/or modify
!!  it under the terms of the GNU General Public License as published by
!!  the Free Software Foundation, either version 3 of the License, or
!!  (at your option) any later version.
!!
!!  lesgo is distributed in the hope that it will be useful,
!!  but WITHOUT ANY WARRANTY; without even the implied warranty of
!!  MERCHANTABILITY or FITNESS FOR A PARTICULAR PURPOSE.  See the
!!  GNU General Public License for more details.
!!
!!  You should have received a copy of the GNU General Public License
!!  along with lesgo.  If not, see <http://www.gnu.org/licenses/>.
!!

module sgs_hist

use types, only: rprec
use param
use stat_defs, only: HISTcs2, HISTtn, HISTnu!, HISTee

implicit none

save
private
public sgs_hist_init, sgs_hist_update_vals, sgs_hist_finalize

! Used for reading and writing data to file (for cumulative runs)
    character(*), parameter :: fname_cs2_base = path // 'output/hist_cs2.z-'
    character(*), parameter :: fname_tn_base = path // 'output/hist_tn.z-'
    character(*), parameter :: fname_nu_base = path // 'output/hist_nu.z-'
!    character(*), parameter :: fname_ee_base = path // 'output/hist_ee.z-'
    character(*), parameter :: fname_histp_base = path // 'hist_param.out'
    character(*), parameter :: fname_histv_base = path // 'hist_vals.out'
    character(64) :: cl, fname_cs2, fname_tn, fname_nu, fname_ee
    character(64) :: fname_histp, fname_histv

!*********************************************************************
contains
!*********************************************************************
!---------------------------------------------------------------------
subroutine sgs_hist_init()
!  Allocate, determine bin values, and initialize the counts to zero
!  If sgs_hist_cumulative is true, then these values will be read 
!    from hist_{param,vals}.out rather than lesgo.conf.

use grid_defs, only : grid
use functions, only : cell_indx
use string_util, only : string_concat
implicit none
!~ include 'tecryte.h'
!~ 
!~ integer :: k, n
!~ logical :: exstp = .false.
!~ logical :: exstv = .false.
!~ integer :: nproc_test, nz_tot_test
!~ real(rprec) :: L_z_test
!~ integer :: fid1, fid2
!~ 
!~ ! If sgs_hist_cumulative is true, try to read data from files
!~   if (sgs_hist_cumulative) then
!~     ! Check if files exist
!~       ! Build file name      
!~         fname_histp = ''; call string_concat( fname_histp, fname_histp_base // '.c', coord )
!~         fname_histv = ''; call string_concat( fname_histv, fname_histv_base // '.c', coord )
!~ 
!~       ! Check for existence
!~         inquire (file=fname_histp, exist=exstp)
!~         inquire (file=fname_histv, exist=exstv)
!~ 
!~     if ( exstp .and. exstv) then
!~       ! Read data from file (overwrites values from lesgo.conf or param.f90)
!~         write(*,*) 'Reading from files:', fname_histp, fname_histv
!~ 
!~         fid1 = open_file ( fname_histp, 'rewind', 'formatted' )
!~           read(fid1,*) nproc_test, nz_tot_test, L_z_test
!~           if ( (nproc_test.ne.nproc) .or. (nz_tot_test.ne.nz_tot) .or. (L_z_test.ne.L_z) ) then
!~             write(*,*) 'Sgs-hist cumulative time error: nproc, nz_tot, and L_z must match'
!~             write(*,*) 'Starting sgs-histograms from scratch'
!~             exstp = .false.
!~           else
!~             read(fid1,*) sgs_hist_nloc
!~             deallocate ( sgs_hist_loc )
!~             allocate ( sgs_hist_loc(sgs_hist_nloc) )
!~             read(fid1,*) sgs_hist_loc
!~             read(fid1,*) cs2_bmin, cs2_bmax, cs2_nbins
!~             read(fid1,*) tn_bmin, tn_bmax, tn_nbins
!~             read(fid1,*) nu_bmin, nu_bmax, nu_nbins
!~             read(fid1,*) ee_bmin, ee_bmax, ee_nbins
!~           endif
!~         close(fid1)
!~ 
!~     else
!~       ! Start from scratch
!~         if (.not.exstp) write(*,*) 'File not found:', fname_histp
!~         if (.not.exstv) write(*,*) 'File not found:', fname_histv
!~         write(*,*) 'Starting sgs-histograms from scratch'
!~ 
!~     endif
!~ 
!~   else
!~     write(*,*) 'Starting sgs-histograms from scratch'
!~ 
!~   endif
!~ 
!~ 
!~ ! Allocate space to define plane locations - done for all procs
!~     allocate ( HISTcs2 % istart (sgs_hist_nloc) )
!~     allocate ( HISTtn % istart (sgs_hist_nloc) )
!~     allocate ( HISTnu % istart (sgs_hist_nloc) )
!~     allocate ( HISTee % istart (sgs_hist_nloc) )
!~ 
!~     allocate ( HISTcs2 % coord (sgs_hist_nloc) )
!~     allocate ( HISTtn % coord (sgs_hist_nloc) )
!~     allocate ( HISTnu % coord (sgs_hist_nloc) )
!~     allocate ( HISTee % coord (sgs_hist_nloc) )
!~ 
!~     allocate ( HISTcs2 % ldiff (sgs_hist_nloc) )
!~     allocate ( HISTtn % ldiff (sgs_hist_nloc) )
!~     allocate ( HISTnu % ldiff (sgs_hist_nloc) )
!~     allocate ( HISTee % ldiff (sgs_hist_nloc) )
!~ 
!~     allocate ( HISTcs2 % hist (sgs_hist_nloc) )
!~     allocate ( HISTtn % hist (sgs_hist_nloc) )
!~     allocate ( HISTnu % hist (sgs_hist_nloc) )
!~     allocate ( HISTee % hist (sgs_hist_nloc) )
!~ 
!~ 
!~ ! Determine which coords have each location
!~     ! Initialize 
!~     HISTcs2 % istart(:) = -1
!~     HISTcs2 % coord(:) = -1
!~     HISTcs2 % ldiff(:) = 0._rprec
!~ 
!~     HISTtn % istart(:) = -1
!~     HISTtn % coord(:) = -1
!~     HISTtn % ldiff(:) = 0._rprec
!~ 
!~     HISTnu % istart(:) = -1
!~     HISTnu % coord(:) = -1
!~     HISTnu % ldiff(:) = 0._rprec
!~ 
!~     HISTee % istart(:) = -1
!~     HISTee % coord(:) = -1
!~     HISTee % ldiff(:) = 0._rprec
!~ 
!~     ! For each zplane, find the coord where it belongs and set
!~     !   variables in that coord only   
!~     do k=1,sgs_hist_nloc
!~ 
!~         ! If in this processor
!~         if(sgs_hist_loc(k) >= grid%z(1) .and. sgs_hist_loc(k) < grid%z(nz)) then
!~ 
!~             ! Determine istart and ldiff (and set coord for future reference)
!~             HISTcs2 % coord(k) = coord    ! should be -1 (default) if not using MPI
!~             HISTcs2 % istart(k) = cell_indx('k',dz,sgs_hist_loc(k))
!~             HISTcs2 % ldiff(k) = sgs_hist_loc(k) - grid%z(HISTcs2 % istart(k))
!~ 
!~             HISTtn % coord(k) = coord
!~             HISTtn % istart(k) = cell_indx('k',dz,sgs_hist_loc(k))
!~             HISTtn % ldiff(k) = sgs_hist_loc(k) - grid%z(HISTtn % istart(k))
!~ 
!~             HISTnu % coord(k) = coord
!~             HISTnu % istart(k) = cell_indx('k',dz,sgs_hist_loc(k))
!~             HISTnu % ldiff(k) = sgs_hist_loc(k) - grid%z(HISTnu % istart(k))
!~ 
!~             HISTee % coord(k) = coord
!~             HISTee % istart(k) = cell_indx('k',dz,sgs_hist_loc(k))
!~             HISTee % ldiff(k) = sgs_hist_loc(k) - grid%z(HISTee % istart(k))
!~ 
!~ 
!~             ! ALLOCATE
!~             ! For reference: bin_index given by:
!~             !   bin_index = min( ceil( max(value-bmin,-0.5_rprec) /db ), nbins+1 )
!~             ! Also:
!~             !   0 catches values below bmin
!~             !   nbins+1 catches values above bmax
!~ 
!~             allocate ( HISTcs2 % hist(k) % bins (0:cs2_nbins+1) )
!~             allocate ( HISTcs2 % hist(k) % vals (0:cs2_nbins+1) )
!~ 
!~             allocate ( HISTtn % hist(k) % bins (0:tn_nbins+1) )
!~             allocate ( HISTtn % hist(k) % vals (0:tn_nbins+1) )
!~ 
!~             allocate ( HISTnu % hist(k) % bins (0:nu_nbins+1) )
!~             allocate ( HISTnu % hist(k) % vals (0:nu_nbins+1) )
!~ 
!~             allocate ( HISTee % hist(k) % bins (0:ee_nbins+1) )
!~             allocate ( HISTee % hist(k) % vals (0:ee_nbins+1) )
!~ 
!~ 
!~             ! Define bins range for each variable
!~             !   For now this assumes all levels have the same range
!~ 
!~                 ! Number of bins
!~                 HISTcs2 % hist(k) % nbins = cs2_nbins
!~                 HISTtn  % hist(k) % nbins = tn_nbins
!~                 HISTnu  % hist(k) % nbins = nu_nbins
!~                 HISTee  % hist(k) % nbins = ee_nbins
!~ 
!~                 ! Bin minimum
!~                 HISTcs2 % hist(k) % bmin = cs2_bmin
!~                 HISTtn  % hist(k) % bmin = tn_bmin
!~                 HISTnu  % hist(k) % bmin = nu_bmin
!~                 HISTee  % hist(k) % bmin = ee_bmin
!~ 
!~                 ! Bin maximum
!~                 HISTcs2 % hist(k) % bmax = cs2_bmax
!~                 HISTtn  % hist(k) % bmax = tn_bmax
!~                 HISTnu  % hist(k) % bmax = nu_bmax
!~                 HISTee  % hist(k) % bmax = ee_bmax
!~ 
!~                 ! Set spacing between bins
!~                 HISTcs2 % hist(k) % db = (cs2_bmax - cs2_bmin) / cs2_nbins
!~                 HISTtn  % hist(k) % db = (tn_bmax - tn_bmin) / tn_nbins
!~                 HISTnu  % hist(k) % db = (nu_bmax - nu_bmin) / nu_nbins
!~                 HISTee  % hist(k) % db = (ee_bmax - ee_bmin) / ee_nbins
!~ 
!~             ! Set bins variable to center of each bin range
!~                 forall(n=0:cs2_nbins+1) HISTcs2 % hist(k) % bins(n) = & 
!~                                         cs2_bmin + (n-0.5_rprec) * HISTcs2 % hist(k) % db
!~ 
!~                 forall(n=0:tn_nbins+1) HISTtn % hist(k) % bins(n) = & 
!~                                        tn_bmin + (n-0.5_rprec) * HISTtn % hist(k) % db
!~ 
!~                 forall(n=0:nu_nbins+1) HISTnu % hist(k) % bins(n) = & 
!~                                        nu_bmin + (n-0.5_rprec) * HISTnu % hist(k) % db
!~ 
!~                 forall(n=0:ee_nbins+1) HISTee % hist(k) % bins(n) = & 
!~                                        ee_bmin + (n-0.5_rprec) * HISTee % hist(k) % db
!~ 
!~             ! Initialize vals to zero
!~                 HISTcs2 % hist(k) % vals = 0.0_rprec
!~                 HISTtn  % hist(k) % vals = 0.0_rprec
!~                 HISTnu  % hist(k) % vals = 0.0_rprec
!~                 HISTee  % hist(k) % vals = 0.0_rprec
!~ 
!~         endif
!~ 
!~     enddo
!~  
!~ ! If reading from file, do so now for bins and vals
!~   if ( exstp .and. exstv ) then
!~ 
!~     fid2 = open_file ( fname_histv, 'rewind', 'unformatted' )
!~       do k=1,sgs_hist_nloc
!~         read(fid2) HISTcs2%hist(k)%bins, HISTcs2%hist(k)%vals
!~         read(fid2) HISTtn%hist(k)%bins, HISTtn%hist(k)%vals
!~         read(fid2) HISTnu%hist(k)%bins, HISTnu%hist(k)%vals
!~         read(fid2) HISTee%hist(k)%bins, HISTee%hist(k)%vals
!~       enddo
!~    close(fid2)
!~ 
!~   endif

end subroutine sgs_hist_init
!---------------------------------------------------------------------

!---------------------------------------------------------------------
subroutine sgs_hist_update_vals()
use stat_defs, only: hist_binit
use functions, only: linear_interp
<<<<<<< HEAD
!use sgs_param, only: Cs_opt2, Tn_all, Nu_t, ee_now
use sgs_param, only: Cs_opt2, Nu_t, ee_now
=======
!use sgs_param, only: Cs_opt2, Nu_t, ee_now
use sgs_param, only: Cs_opt2, Nu_t
>>>>>>> 6b1b12b9
$if ($LVLSET)
use level_set_base, only: phi
$endif

implicit none

integer :: i, j, k
$if ($LVLSET)
real(rprec), dimension(nx,ny) :: phi_plane
$endif
<<<<<<< HEAD
real(rprec), dimension(nx,ny) :: cs2_plane, tn_plane, nu_plane, ee_plane
!real(rprec), dimension(nx,ny) :: cs2_plane, nu_plane, ee_plane
=======
!real(rprec), dimension(nx,ny) :: cs2_plane, tn_plane, nu_plane, ee_plane
real(rprec), dimension(nx,ny) :: cs2_plane, tn_plane, nu_plane
>>>>>>> 6b1b12b9

! For each z-plane location
    do k=1,sgs_hist_nloc

        if ( HISTcs2 % coord(k) == coord) then

            ! Interpolate variables to z-plane location
            do j=1,ny
            do i=1,nx
                $if ($LVLSET)
                phi_plane(i,j) = linear_interp( phi(i,j,HISTcs2 % istart(k)), &
                                 phi(i,j,HISTcs2 % istart(k)+1), dz, HISTcs2 % ldiff(k) )
                $endif
                cs2_plane(i,j) = linear_interp( Cs_opt2(i,j,HISTcs2 % istart(k)), &
                                 Cs_opt2(i,j,HISTcs2 % istart(k)+1), dz, HISTcs2 % ldiff(k) )
            enddo  
            enddo

            ! Bin values
            $if ($LVLSET)
                call hist_binit( HISTcs2 % hist(k), cs2_plane, phi_plane )
            $else
                call hist_binit( HISTcs2 % hist(k), cs2_plane )
            $endif

        !endif

        !if ( HISTtn % coord(k) == coord) then
         if (sgs_model.gt.3) then
            ! Interpolate variables to z-plane location
!            do j=1,ny
!            do i=1,nx
!                tn_plane(i,j) = linear_interp( Tn_all(i,j,HISTtn % istart(k)), &
!                                 Tn_all(i,j,HISTtn % istart(k)+1), dz, HISTtn % ldiff(k) )
!            enddo  
!            enddo            

            ! Bin values
            $if ($LVLSET)
                ! For now, use same z-planes for all variables so phi's are the same
                call hist_binit( HISTtn % hist(k), tn_plane, phi_plane )
            $else
                call hist_binit( HISTtn % hist(k), tn_plane )
            $endif

         endif
        !endif 

        !if ( HISTnu % coord(k) == coord) then

            ! Interpolate variables to z-plane location
            do j=1,ny
            do i=1,nx
                nu_plane(i,j) = linear_interp( Nu_t(i,j,HISTnu % istart(k)), &
                                 Nu_t(i,j,HISTnu % istart(k)+1), dz, HISTnu % ldiff(k) )
            enddo  
            enddo

            ! Bin values
            $if ($LVLSET)
                ! For now, use same z-planes for all variables so phi's are the same
                call hist_binit( HISTnu % hist(k), nu_plane, phi_plane )
            $else
                call hist_binit( HISTnu % hist(k), nu_plane )
            $endif

        !endif 

!        !if ( HISTee % coord(k) == coord) then
!         if (sgs_model.gt.1) then
!            ! Interpolate variables to z-plane location
!            do j=1,ny
!            do i=1,nx
!                ee_plane(i,j) = linear_interp( ee_now(i,j,HISTee % istart(k)), &
!                                 ee_now(i,j,HISTee % istart(k)+1), dz, HISTee % ldiff(k) )
!            enddo  
!            enddo
!
!            ! Bin values
!            $if ($LVLSET)
!                ! For now, use same z-planes for all variables so phi's are the same
!                call hist_binit( HISTee % hist(k), ee_plane, phi_plane )
!            $else
!                call hist_binit( HISTee % hist(k), ee_plane )
!            $endif
!          endif
!
        endif

    enddo

end subroutine sgs_hist_update_vals
!---------------------------------------------------------------------

!---------------------------------------------------------------------
subroutine sgs_hist_finalize()
! Output data and deallocate arrays

use string_util
implicit none
!~ include 'tecryte.h'
!~ 
!~     integer :: k
!~     integer :: fid1, fid2
!~ 
!~ ! Write structures to file (to continue analysis, if necessary)
!~     fname_histp=''; call string_concat( fname_histp, fname_histp_base // '.c', coord )
!~     fname_histv=''; call string_concat( fname_histv, fname_histv_base // '.c', coord )
!~ 
!~     fid1 = open_file ( fname_histp, 'rewind', 'formatted' )
!~         write(fid1,*) nproc, nz_tot, L_z
!~         write(fid1,*) sgs_hist_nloc
!~         write(fid1,*) sgs_hist_loc
!~         write(fid1,*) cs2_bmin, cs2_bmax, cs2_nbins
!~         write(fid1,*) tn_bmin, tn_bmax, tn_nbins
!~         write(fid1,*) nu_bmin, nu_bmax, nu_nbins
!~         write(fid1,*) ee_bmin, ee_bmax, ee_nbins
!~     close(fid1)
!~ 
!~     fid2 = open_file ( fname_histv, 'rewind', 'unformatted' )
!~         do k=1,sgs_hist_nloc
!~             if (allocated(HISTcs2%hist(k)%bins)) write(fid2) HISTcs2%hist(k)%bins, HISTcs2%hist(k)%vals
!~             if (allocated(HISTtn%hist(k)%bins)) write(fid2) HISTtn%hist(k)%bins, HISTtn%hist(k)%vals
!~             if (allocated(HISTnu%hist(k)%bins)) write(fid2) HISTnu%hist(k)%bins, HISTnu%hist(k)%vals
!~             if (allocated(HISTee%hist(k)%bins)) write(fid2) HISTee%hist(k)%bins, HISTee%hist(k)%vals
!~         enddo
!~     close(fid2)
!~ 
!~ 
!~ ! Normalize and write final curves to file
!~ do k=1,sgs_hist_nloc
!~ 
!~     write(cl,'(F9.4)') sgs_hist_loc(k)
!~ 
!~     if ( HISTcs2 % coord(k) == coord) then
!~ 
!~         ! Normalize (integrates to one) - do not include junk bins at each end
!~             HISTcs2 % hist(k) % vals = HISTcs2 % hist(k) % vals / &
!~                 ( sum( HISTcs2 % hist(k) % vals(1:HISTcs2%hist(k)%nbins) ) * HISTcs2 % hist(k) % db )
!~ 
!~         ! Write to file
!~             ! Update file names to include z-plane location
!~             write(fname_cs2,*) fname_cs2_base,trim(adjustl(cl)),'.dat'
!~             fname_cs2=trim(adjustl(fname_cs2))
!~ 
!~             ! Write bins and vals to file
!~             call write_tecplot_header_ND(fname_cs2, 'rewind', 2, (/ HISTcs2 % hist(k) % nbins+2 /), &
!~                 '"Cs2", "pdf"', numtostr(k,6), 2)
!~             call write_real_data_1D(fname_cs2, 'append', 'formatted', 1, HISTcs2 % hist(k) % nbins+2, &
!~                 (/ HISTcs2 % hist(k) % vals /), 0, HISTcs2 % hist(k) % bins)
!~ 
!~     !endif
!~ 
!~     !if ( HISTtn % coord(k) == coord) then
!~       if (sgs_model.gt.3) then
!~         ! Normalize (integrates to one)
!~             HISTtn % hist(k) % vals = HISTtn % hist(k) % vals / &
!~                 ( sum( HISTtn % hist(k) % vals(1:HISTtn%hist(k)%nbins) ) * HISTtn % hist(k) % db )
!~ 
!~         ! Write to file
!~             ! Update file names to include z-plane location
!~             write(fname_tn,*) fname_tn_base,trim(adjustl(cl)),'.dat'
!~             fname_tn=trim(adjustl(fname_tn))
!~ 
!~             ! Write bins and vals to file
!~             call write_tecplot_header_ND(fname_tn, 'rewind', 2, (/ HISTtn % hist(k) % nbins+2 /), &
!~                 '"T", "pdf"', numtostr(k,6), 2)
!~             call write_real_data_1D(fname_tn, 'append', 'formatted', 1, HISTtn % hist(k) % nbins+2, &
!~                 (/ HISTtn % hist(k) % vals /), 0, HISTtn % hist(k) % bins)
!~       endif
!~     !endif
!~ 
!~     !if ( HISTnu % coord(k) == coord) then
!~ 
!~         ! Normalize (integrates to one)
!~             HISTnu % hist(k) % vals = HISTnu % hist(k) % vals / &
!~                 ( sum( HISTnu % hist(k) % vals(1:HISTnu%hist(k)%nbins) ) * HISTnu % hist(k) % db )
!~ 
!~         ! Write to file
!~             ! Update file names to include z-plane location
!~             write(fname_nu,*) fname_nu_base,trim(adjustl(cl)),'.dat'
!~             fname_nu=trim(adjustl(fname_nu))
!~ 
!~             ! Write bins and vals to file
!~             call write_tecplot_header_ND(fname_nu, 'rewind', 2, (/ HISTnu % hist(k) % nbins+2 /), &
!~                 '"Nu_t", "pdf"', numtostr(k,6), 2)
!~             call write_real_data_1D(fname_nu, 'append', 'formatted', 1, HISTnu % hist(k) % nbins+2, &
!~                 (/ HISTnu % hist(k) % vals /), 0, HISTnu % hist(k) % bins)
!~ 
!~     !endif
!~ 
!~     !if ( HISTee % coord(k) == coord) then
!~       if (sgs_model.gt.1) then
!~         ! Normalize (integrates to one)
!~             HISTee % hist(k) % vals = HISTee % hist(k) % vals / &
!~                 ( sum( HISTee % hist(k) % vals(1:HISTee%hist(k)%nbins) ) * HISTee % hist(k) % db )
!~ 
!~         ! Write to file
!~             ! Update file names to include z-plane location
!~             write(fname_ee,*) fname_ee_base,trim(adjustl(cl)),'.dat'
!~             fname_ee=trim(adjustl(fname_ee))
!~ 
!~             ! Write bins and vals to file
!~             call write_tecplot_header_ND(fname_ee, 'rewind', 2, (/ HISTee % hist(k) % nbins+2 /), &
!~                 '"ee", "pdf"', numtostr(k,6), 2)
!~             call write_real_data_1D(fname_ee, 'append', 'formatted', 1, HISTee % hist(k) % nbins+2, &
!~                 (/ HISTee % hist(k) % vals /), 0, HISTee % hist(k) % bins)
!~       endif
!~     endif
!~ 
!~ enddo 
!~ 
!~ ! Deallocate
!~     deallocate ( HISTcs2 % istart )
!~     deallocate ( HISTtn % istart )
!~     deallocate ( HISTnu % istart )
!~     deallocate ( HISTee % istart )
!~ 
!~     deallocate ( HISTcs2 % coord )
!~     deallocate ( HISTtn % coord )
!~     deallocate ( HISTnu % coord )
!~     deallocate ( HISTee % coord )
!~ 
!~     deallocate ( HISTcs2 % ldiff )
!~     deallocate ( HISTtn % ldiff )
!~     deallocate ( HISTnu % ldiff )
!~     deallocate ( HISTee % ldiff )
!~ 
!~     deallocate ( HISTcs2 % hist )
!~     deallocate ( HISTtn % hist )
!~     deallocate ( HISTnu % hist )
!~     deallocate ( HISTee % hist )  

end subroutine sgs_hist_finalize
!---------------------------------------------------------------------

end module sgs_hist<|MERGE_RESOLUTION|>--- conflicted
+++ resolved
@@ -264,13 +264,8 @@
 subroutine sgs_hist_update_vals()
 use stat_defs, only: hist_binit
 use functions, only: linear_interp
-<<<<<<< HEAD
-!use sgs_param, only: Cs_opt2, Tn_all, Nu_t, ee_now
-use sgs_param, only: Cs_opt2, Nu_t, ee_now
-=======
 !use sgs_param, only: Cs_opt2, Nu_t, ee_now
 use sgs_param, only: Cs_opt2, Nu_t
->>>>>>> 6b1b12b9
 $if ($LVLSET)
 use level_set_base, only: phi
 $endif
@@ -281,13 +276,8 @@
 $if ($LVLSET)
 real(rprec), dimension(nx,ny) :: phi_plane
 $endif
-<<<<<<< HEAD
-real(rprec), dimension(nx,ny) :: cs2_plane, tn_plane, nu_plane, ee_plane
-!real(rprec), dimension(nx,ny) :: cs2_plane, nu_plane, ee_plane
-=======
 !real(rprec), dimension(nx,ny) :: cs2_plane, tn_plane, nu_plane, ee_plane
 real(rprec), dimension(nx,ny) :: cs2_plane, tn_plane, nu_plane
->>>>>>> 6b1b12b9
 
 ! For each z-plane location
     do k=1,sgs_hist_nloc
