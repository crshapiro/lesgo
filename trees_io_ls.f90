!!
!!  Copyright (C) 2009-2013  Johns Hopkins University
!!
!!  This file is part of lesgo.
!!
!!  lesgo is free software: you can redistribute it and/or modify
!!  it under the terms of the GNU General Public License as published by
!!  the Free Software Foundation, either version 3 of the License, or
!!  (at your option) any later version.
!!
!!  lesgo is distributed in the hope that it will be useful,
!!  but WITHOUT ANY WARRANTY; without even the implied warranty of
!!  MERCHANTABILITY or FITNESS FOR A PARTICULAR PURPOSE.  See the
!!  GNU General Public License for more details.
!!
!!  You should have received a copy of the GNU General Public License
!!  along with lesgo.  If not, see <http://www.gnu.org/licenses/>.
!!

module trees_io_ls
use trees_base_ls
implicit none

save
private

public :: draw_tree_array, write_ta_data, read_ta_data

character (*), parameter :: mod_name = 'trees_io_ls'

!!!!!!!!!!!!!!!!!!!!!!!!!!!!!!!!!!!!!!!!!!!!!!!!!!!!!!!!!!!!!!!!!!!!!!!
contains
!!!!!!!!!!!!!!!!!!!!!!!!!!!!!!!!!!!!!!!!!!!!!!!!!!!!!!!!!!!!!!!!!!!!!!!
!--assumes file with unit no. lun is opened and positioned correctly
!!!!!!!!!!!!!!!!!!!!!!!!!!!!!!!!!!!!!!!!!!!!!!!!!!!!!!!!!!!!!!!!!!!!!!!
recursive subroutine draw_branches (branch, lun)
implicit none

type (branch_type), intent (in) :: branch

integer, intent (in) :: lun

character (*), parameter :: sub_name = mod_name // '.draw_branches'

integer, parameter :: n_face = 4
integer, parameter :: n_height = 2  !--must be > 1

integer :: i, j
integer :: n_tot, n_cap, n_base
integer, save :: nzone = 0  !--only used for DEBUGGING

logical :: add_base_this  !--local, changeable version of add_base

real (rp) :: pi
real (rp) :: h, dh, theta, dtheta, theta0
real (rp) :: r, r0, r_top, l
real (rp) :: x_local, y_local, z_local
real (rp) :: x_abs, y_abs, z_abs

!----------------------------------------------------------------------
<<<<<<< HEAD
#ifdef PPDEBUG
if (DEBUG) call enter_sub (sub_name)
#endif
=======
>>>>>>> 837c6338
pi = acos (-1._rp)

if (add_cap) then

  select case (cap_shape)
    case ('hemispherical')
      n_cap = 2
    case ('rectangular')
      n_cap = 2
    case default
      call error (sub_name, 'invalid cap_shape')
  end select

else

  n_cap = 1  !--draw lid

end if

if (add_base .and. (branch % gen > 0)) then
  add_base_this = add_base
else  !--do not draw base for trunks
  add_base_this = .false.
end if

if (add_base_this) then

  select case (base_shape)
    case ('hemispherical')
      n_base = 2
    case ('rectangular')
      n_base = 2
    case default
      call error (sub_name, 'invalid cap_shape')
  end select

else

  n_base = 1  !--draw bottom

end if

n_tot = n_height + n_cap + n_base

if (use_tecplot) call write_tecplot_zone_hdr ()

!--define n_face X n_height mesh to represent the branch
dtheta = 2._rp * pi / n_face

l = branch % l

dh = l / (n_height - 1)

select case (branch_cross_section)
  case ('circular')

    r0 = (branch % d) / 2._rp
    theta0 = branch % twist

  case ('square')

    if (n_face /= 4) then
      call error (sub_name, 'use n_face = 4 with square X-section')
    end if

    r0 = (branch % d) / sqrt (2._rp)
    theta0 = pi / 4._rp + (branch % twist)

  case ('square+plate')

    call mesg (sub_name, 'cannot draw square+plate cross-section')
    goto 001  !--do nothing, exit this nicely
    
  case default

    call error (sub_name, 'invalid branch_cross_section')

end select

r_top = r0 * (1._rp - (branch % taper))

do j = 1, n_tot

  theta = theta0 

  call set_h ()

  call set_radius ()  !--set the radius used for drawing

  call draw_cross_section ()

end do

if (associated (branch % sub_branch)) then  !--this is safer, perhaps

  do i = 1, branch % n_sub_branch

    call draw_branches (branch % sub_branch(i), lun)  !--recursion

  end do

end if

001 continue

<<<<<<< HEAD
#ifdef PPDEBUG
if (DEBUG) call exit_sub (sub_name)
#endif

=======
>>>>>>> 837c6338
!!!!!!!!!!!!!!!!!!!!!!!!!!!!!!!!!!!!!!!!!!!!!!!!!!!!!!!!!!!!!!!!!!!!!!
contains
!!!!!!!!!!!!!!!!!!!!!!!!!!!!!!!!!!!!!!!!!!!!!!!!!!!!!!!!!!!!!!!!!!!!!!
  subroutine draw_cross_section ()
  implicit none

  do i = 1, n_face + 1  !--(+1) needed to complete circle

    x_local = r * cos (theta)
    y_local = r * sin (theta) 
    z_local = h

    x_abs = (branch % x0(1)) +               &
            x_local * (branch % x_hat(1)) +  &
            y_local * (branch % y_hat(1)) +  &
            z_local * (branch % z_hat(1))

    y_abs = (branch % x0(2)) +               &
            x_local * (branch % x_hat(2)) +  &
            y_local * (branch % y_hat(2)) +  &
            z_local * (branch % z_hat(2))

    z_abs = (branch % x0(3)) +               &
            x_local * (branch % x_hat(3)) +  &
            y_local * (branch % y_hat(3)) +  &
            z_local * (branch % z_hat(3))

    write (lun, '(3(f12.5,1x))') x_abs, y_abs, z_abs

    theta = theta + dtheta

  end do

  end subroutine draw_cross_section

  !!!!!!!!!!!!!!!!!!!!!!!!!!!!!!!!!!!!!!!!!!!!!!!!!!!!!!!!!!!!!!!!!!!!
  subroutine set_h ()
  implicit none

  if (j <= n_base) then

    if (add_base_this) then

      select case (base_shape)
        case ('hemispherical')  !--n_base = 2

          if (j == 1) then
            h = -(branch % d) / 2._rp
          else  !--j = 2
            h = -((branch % d) / 2._rp) / sqrt (2._rp)
          end if

        case ('rectangular')  !--n_base = 2

          h = -(branch % d) / 2._rp

      end select

    else  !--n_base = 1, so j = 1

      h = 0._rp

    end if

  else if ( j > n_height + n_base) then

    if (add_cap) then

      select case (cap_shape)
        case ('hemispherical')  !--n_cap = 2
          
          if (j == n_tot - 1) then
            h = l + (1._rp - branch % taper) * ((branch % d) / 2._rp)  &
                    / sqrt (2._rp)
          else  !--j = n_tot
            h = l + (1._rp - branch % taper) * (branch % d) / 2._rp
          end if
    
        case ('rectangular')  !--c_cap = 2

          h = l + (1._rp - branch % taper) * (branch % d) / 2._rp

      end select

    else  !--n_cap = 1, so j = n_tot

      h = l
      
    end if

  else

    h = (j - n_base - 1) * dh

  end if

<<<<<<< HEAD
#ifdef PPDEBUG
  if (DEBUG) call mesg (sub_name, 'set h =', h)
#endif

=======
>>>>>>> 837c6338
  end subroutine set_h
  
  !!!!!!!!!!!!!!!!!!!!!!!!!!!!!!!!!!!!!!!!!!!!!!!!!!!!!!!!!!!!!!!!!!!!
  !--not that taper is not included with caps
  !--depends on h: call AFTER set_h
  !!!!!!!!!!!!!!!!!!!!!!!!!!!!!!!!!!!!!!!!!!!!!!!!!!!!!!!!!!!!!!!!!!!!
  subroutine set_radius ()
  implicit none

  if (j <= n_base) then

    if (add_base_this) then

      select case (base_shape)
        case ('hemispherical')  !--n_base is 2

          if (j == 1) then
            r = 0._rp
          else
            r = r0 / sqrt (2._rp)
          end if

        case ('rectangular')  !--n_base is 2

          if (j == 1) then
            r = 0._rp
          else
            r = r0
          end if

      end select

    else  !--n_base is 1

      r = 0._rp

    end if
    
  else if (j > n_height + n_base) then

    if (add_cap) then
    
      select case (cap_shape)
        case ('hemispherical')  !--n_cap is 2

          if (j == n_tot - 1) then
            r = r_top / sqrt (2._rp)
          else
            r = 0._rp
          end if

        case ('rectangular')  !--n_cap is 2

          if (j == n_tot - 1) then
            r = r_top
          else
            r = 0._rp
          end if

      end select

    else  !--n_cap is 1

      r = 0._rp

    end if

  else

    r = r0 * (1._rp - (h / l) * (branch % taper))  !--add the taper

  end if

<<<<<<< HEAD
#ifdef PPDEBUG
  if (DEBUG) call mesg (sub_name, 'set r =', r)
#endif
=======
>>>>>>> 837c6338
  end subroutine set_radius

  !!!!!!!!!!!!!!!!!!!!!!!!!!!!!!!!!!!!!!!!!!!!!!!!!!!!!!!!!!!!!!!!!!!!
  subroutine write_tecplot_zone_hdr ()
  implicit none

<<<<<<< HEAD
#ifdef PPDEBUG
  if (DEBUG) then
    nzone = nzone + 1
    write (lun, '(a,i0)') '#zone number ', nzone
  end if
#endif

=======
>>>>>>> 837c6338
  write (lun, '(a,i0,a,i0,a)') 'zone, f=point, i = ', n_face + 1,  &
                               ', j = ', n_tot, ', k = 1'
                                                           
  end subroutine write_tecplot_zone_hdr
!!!!!!!!!!!!!!!!!!!!!!!!!!!!!!!!!!!!!!!!!!!!!!!!!!!!!!!!!!!!!!!!!!!!!!
end subroutine draw_branches

!!!!!!!!!!!!!!!!!!!!!!!!!!!!!!!!!!!!!!!!!!!!!!!!!!!!!!!!!!!!!!!!!!!!!!!
subroutine draw_tree_array (name)
implicit none

character (*), intent (in) :: name

character (*), parameter :: sub_name = mod_name //      &
                                           '.draw_tree_array'

integer, parameter :: lun = 1

integer :: i

logical :: opn

!----------------------------------------------------------------------
<<<<<<< HEAD
#ifdef PPDEBUG
if (DEBUG) call enter_sub (sub_name)
#endif
=======
>>>>>>> 837c6338
inquire (unit = lun, opened = opn)
if (opn) then
  write (msg, '(a,i0,a)') 'unit ', lun, ' is already open'
  call error (sub_name, msg)
else
  open (lun, file = name)
end if

if (use_tecplot) then  ! write header
  write (lun, *) 'variables = "x" "y" "z"'
end if

do i = 1, n_tree
  call draw_branches (tree_array(i) % trunk, lun)    
end do

close (lun)

<<<<<<< HEAD
#ifdef PPDEBUG
if (DEBUG) call exit_sub (sub_name)
#endif
=======
>>>>>>> 837c6338
end subroutine draw_tree_array

!!!!!!!!!!!!!!!!!!!!!!!!!!!!!!!!!!!!!!!!!!!!!!!!!!!!!!!!!!!!!!!!!!!!!!!
!--read in branch data from file
!--assumes the tree data structure already exists, only some things
!  need to be read from file, e.g. velscale
!--this must be kept in sync with write_br_data
!--does not care about order
!--we make allowance for some spaces here (not really needed)
!--some error checking in here to let us know in case of error
!!!!!!!!!!!!!!!!!!!!!!!!!!!!!!!!!!!!!!!!!!!!!!!!!!!!!!!!!!!!!!!!!!!!!!!
recursive subroutine read_br_data (br, lun)
implicit none

type (branch_type), intent (inout) :: br

integer, intent (in) :: lun

character (*), parameter :: sub = mod_name // '.read_br_data'
                            !--shortened name since used alot here

character (256) :: line

integer :: i
integer :: ieq
integer :: itmp

logical :: ltmp

!----------------------------------------------------------------------

read (lun, '(a)') line
if (index (line, 'begin branch') == 0) then
  call error (sub, "no 'begin branch' statement")
end if

do

  read (lun, '(a)') line

<<<<<<< HEAD
#ifdef PPDEBUG
  if (DEBUG) call mesg (sub, 'read line:' // n_l // line)
#endif
  
=======
>>>>>>> 837c6338
  !--is this the end of this branch?
  if (index (line, 'end branch') > 0) exit

  ieq = index (line, '=') 
  !--is there an equals sign?
  !  if not, then this line does not contain useful data (except
  !  maybe for error checking), so skip to next line
  if (ieq == 0) cycle  !--read next line
 
  !--the commented reads here indicate that the value should be known
  !  from trees_setup anyway, so that case is a do-nothing
  select case ( trim (line(1:ieq-1)) )
  case ('ident')
    read (line(ieq+1:), *) itmp
    if (itmp /= br % ident) call error (sub, 'ident mismatch')
  case ('itree')
    read (line(ieq+1:), *) itmp
    if (itmp /= br % itree) call error (sub, 'itree mismatch')
  case ('gen')
    read (line(ieq+1:), *) itmp
    if (itmp /= br % gen) call error (sub, 'gen mismatch')
  case ('n_sub_branch')
    read (line(ieq+1:), *) itmp
    if (itmp /= br % n_sub_branch) call error (sub, 'n_sub_branch mismatch')
  case ('zone')
    read (line(ieq+1:), *) itmp
    if (itmp /= br % zone) call warn (sub, 'zone mismatch')
                                !--difference zones allowed
  case ('nbboxpt')
    !read (line(ieq+1:), *) br % nbboxpt
  case ('nrespt')
    !read (line(ieq+1:), *) br % nrespt
  case ('resolved')
    read (line(ieq+1:), *) ltmp
    if (ltmp .neqv. br % resolved) call error (sub, 'resolved mismatch')
  case ('l')
    !read (line(ieq+1:), *) br % l
  case ('d')
    !read (line(ieq+1:), *) br % d
  case ('taper')
    !read (line(ieq+1:), *) br % taper
  case ('twist')
    !read (line(ieq+1:), *) br % twist
  case ('width_bbox')
    !read (line(ieq+1:), *) br % width_bbox
  case ('height_bbox')
    !read (line(ieq+1:), *) br % height_bbox
  case ('root_height')
    !read (line(ieq+1:), *) br % root_height
  case ('fcoeff')
    !read (line(ieq+1:), *) br % fcoeff
  case ('fdist_coeff')
    !read (line(ieq+1:), *) br % fdist_coeff
  case ('A')
    read (line(ieq+1:), *) br % A
  case ('fcoeff_dir')
    !read (line(ieq+1:), *) br % fcoeff_dir
  case ('fnorm')
    !read (line(ieq+1:), *) br % fnorm
  case ('Mdyn')
    !read (line(ieq+1:), *) br % Mdyn
  case ('x0')
    !read (line(ieq+1:), *) br % x0
  case ('abs_dir')
    !read (line(ieq+1:), *) br % abs_dir
  case ('rel_dir')
    !read (line(ieq+1:), *) br % rel_dir
  case ('resf')
    read (line(ieq+1:), *) br % resf
  case ('unresf')
    read (line(ieq+1:), *) br % unresf
  case ('resftot')
    read (line(ieq+1:), *) br % resftot
  case ('unresftot')
    read (line(ieq+1:), *) br % unresftot
  case ('ftot')
    read (line(ieq+1:), *) br % ftot
  case ('velscale')
    read (line(ieq+1:), *) br % velscale
  case ('x_hat')
    !read (line(ieq+1:), *) br % x_hat
  case ('y_hat')
    !read (line(ieq+1:), *) br % y_hat
  case ('z_hat')
    !read (line(ieq+1:), *) br % z_hat
  case default
    call error ( sub, 'invalid data line' // n_l // trim (line) )
  end select

end do

if (associated (br % sub_branch)) then

  do i = 1, br % n_sub_branch

    call read_br_data (br % sub_branch(i), lun)

  end do

end if

end subroutine read_br_data

!!!!!!!!!!!!!!!!!!!!!!!!!!!!!!!!!!!!!!!!!!!!!!!!!!!!!!!!!!!!!!!!!!!!!!!
subroutine read_tree_data (tree, lun)
implicit none

type (tree_type), intent (inout) :: tree

character (*), parameter :: sub_name = mod_name // '.read_tree_data'

integer, intent (in) :: lun

character (256) :: line

!----------------------------------------------------------------------

read (lun, '(a)') line

if (index (line, 'begin tree') == 0) call error (sub_name,             &
                                                 "missing 'begin tree'")

call read_br_data (tree % trunk, lun)

read (lun, '(a)') line

if (index (line, 'end tree') == 0) call error (sub_name,           &
                                               "missing 'end tree'")

end subroutine read_tree_data

!!!!!!!!!!!!!!!!!!!!!!!!!!!!!!!!!!!!!!!!!!!!!!!!!!!!!!!!!!!!!!!!!!!!!!!
subroutine read_ta_data (name)
implicit none

character (*), intent (in) :: name

character (*), parameter :: sub_name = mod_name // '.read_ta_data'

integer, parameter :: lun = 1

character (256) :: line

integer :: i

logical :: opn, exst

!----------------------------------------------------------------------

if (.not. tree_array_initialized) then
  call error (sub_name, 'tree_array not initialized')
end if

inquire (unit=lun, opened=opn)
if (opn) then
  write (msg, '(a,i0,a)') 'unit ', lun, ' is already open'
  call error (sub_name, msg)
end if

inquire (file=name, exist=exst, opened=opn)
if (.not. exst) then
  call error (sub_name, 'file ' // trim (name) // ' does not exist')
else if (opn) then
  call error (sub_name, 'file ' // trim (name) // 'is already open')
end if

open (lun, file=name, action='read')

do i = 1, n_tree

  read (lun, '(a)') line
  
  !--this check is not precise
  if ((index (line, 'begin tree') == 0) .or.                &
      (index (line, 'of') < index (line, 'begin tree'))) then
    call error (sub_name, 'invalid begin tree i of n_tree line' // n_l //  &
                          'line =' // line)
  end if  

  call read_tree_data (tree_array(i), lun)

end do

close (lun)

end subroutine read_ta_data

!!!!!!!!!!!!!!!!!!!!!!!!!!!!!!!!!!!!!!!!!!!!!!!!!!!!!!!!!!!!!!!!!!!!!!!
!--dumps all branch data to file
!--may want to make format nicer
!!!!!!!!!!!!!!!!!!!!!!!!!!!!!!!!!!!!!!!!!!!!!!!!!!!!!!!!!!!!!!!!!!!!!!!
recursive subroutine write_br_data (br, lun)
implicit none

type (branch_type), intent (in) :: br

integer, intent (in) :: lun

character (*), parameter:: ifmt = 'i0'
character (*), parameter :: rfmt = 'es13.6'

character (64) :: fmt

integer :: i

!----------------------------------------------------------------------

write (lun, '(a)') 'begin branch'

fmt = '(a,' // ifmt // ')'

write (lun, fmt) 'ident = ', br % ident
write (lun, fmt) 'itree = ', br % itree
write (lun, fmt) 'gen = ', br % gen
write (lun, fmt) 'n_sub_branch = ', br % n_sub_branch
write (lun, fmt) 'zone = ', br % zone
write (lun, fmt) 'nbboxpt = ', br % nbboxpt
write (lun, fmt) 'nrespt = ', br % nrespt

if (associated (br % bboxpt)) then
  write (lun, '(a)') 'branch % bboxpt is associated'
  
  !write (lun, '(a)') 'br % bboxpt:'
  !fmt = '(4(' // ifmt // ',1x))'
  !do i = 1, br % nbboxpt
  !  write (lun, fmt) i, br % bboxpt(:, i)
  !end do
else
  write (lun, '(a)') 'br % bboxpt is NOT associated'
end if

write (lun, '(a,l1)') 'resolved = ', br % resolved

fmt = '(a,' // rfmt // ')'  !--for reals

write (lun, fmt) 'l = ', br % l
write (lun, fmt) 'd = ', br % d
write (lun, fmt) 'taper = ', br % taper
write (lun, fmt) 'twist = ', br % twist
write (lun, fmt) 'width_bbox = ', br % width_bbox
write (lun, fmt) 'height_bbox = ', br % height_bbox
write (lun, fmt) 'root_height = ', br % root_height

write (fmt, '(a,i0,a)') '(a,', nfcoeff, '(' // rfmt // ',1x))'

write (lun, fmt) 'fcoeff = ', br % fcoeff
write (lun, fmt) 'fdist_coeff = ', br % fdist_coeff
write (lun, fmt) 'A = ', br % A

write (fmt, '(a,i0,a)') '(a,', nd * nfcoeff, '(' // rfmt // ',1x))'

write (lun, fmt) 'fcoeff_dir = ', br % fcoeff_dir
write (lun, fmt) 'fnorm = ', br % fnorm

fmt = '(a,3(' // rfmt // ',1x))'  !--could write nd instead of 3

write (lun, fmt) 'Mdyn = ', br % Mdyn
write (lun, fmt) 'x0 = ', br % x0
write (lun, fmt) 'abs_dir = ', br % abs_dir
write (lun, fmt) 'rel_dir = ', br % rel_dir
write (lun, fmt) 'resf = ', br % resf
write (lun, fmt) 'unresf = ', br % unresf
write (lun, fmt) 'resftot = ', br % resftot
write (lun, fmt) 'unresftot = ', br % unresftot
write (lun, fmt) 'ftot = ', br % ftot
write (lun, fmt) 'velscale = ', br % velscale
write (lun, fmt) 'x_hat = ', br % x_hat
write (lun, fmt) 'y_hat = ', br % y_hat
write (lun, fmt) 'z_hat = ', br % z_hat

if (associated (br % sub_branch)) then
  write (lun, '(a)') 'sub_branch is associated'
else
  write (lun, '(a)') 'sub_branch is NOT associated'
end if

if (associated (br % parent_branch)) then
  write (lun, '(a)') 'parent_branch is associated'
else
  write (lun, '(a)') 'parent_branch is NOT associated'
end if

write (lun, '(a)') 'end branch'

if (associated (br % sub_branch)) then

  do i = 1, br % n_sub_branch

    call write_br_data (br % sub_branch(i), lun)

  end do

end if

end subroutine write_br_data

!!!!!!!!!!!!!!!!!!!!!!!!!!!!!!!!!!!!!!!!!!!!!!!!!!!!!!!!!!!!!!!!!!!!!!!
subroutine write_tree_data (tree, lun)
implicit none

type (tree_type), intent (in) :: tree

character (*), parameter :: sub_name = mod_name // '.write_tree_data'

integer, intent (in) :: lun

!----------------------------------------------------------------------

write (lun, '(a)') 'begin tree'

call write_br_data (tree % trunk, lun)

write (lun, '(a)') 'end tree'

end subroutine write_tree_data

!!!!!!!!!!!!!!!!!!!!!!!!!!!!!!!!!!!!!!!!!!!!!!!!!!!!!!!!!!!!!!!!!!!!!!!
subroutine write_ta_data (name)
implicit none

character (*), intent (in) :: name

character (*), parameter :: sub_name = mod_name // '.write_ta_data'

integer, parameter :: lun = 1

integer :: i

logical :: opn

!----------------------------------------------------------------------

if (.not. tree_array_initialized) then
  call error (sub_name, 'tree_array not initialized')
end if

inquire (unit = lun, opened = opn)
if (opn) then
  write (msg, '(a,i0,a)') 'unit ', lun, ' is already open'
  call error (sub_name, msg)
else
  open (lun, file = name)
end if

do i = 1, n_tree

  write (lun, '(a,i0,a,i0)') 'begin tree ', i, ' of ', n_tree 

  call write_tree_data (tree_array(i), lun)

end do

close (lun)

end subroutine write_ta_data

!!!!!!!!!!!!!!!!!!!!!!!!!!!!!!!!!!!!!!!!!!!!!!!!!!!!!!!!!!!!!!!!!!!!!!!
!--really only for debugging: lets us know when forcing is not working
!--commented out to remove sim_param dependence from this module
!!!!!!!!!!!!!!!!!!!!!!!!!!!!!!!!!!!!!!!!!!!!!!!!!!!!!!!!!!!!!!!!!!!!!!!
!subroutine output_tree_array_grid_vel (name)
!implicit none
!
!character (*), intent (in) :: name
!
!character (*), parameter :: sub_name = mod_name //                 &
!                                       '.output_tree_array_grid_vel'
!
!integer, parameter :: lun = 1
!
!integer :: i
!
!logical :: opn
!
!!----------------------------------------------------------------------
!
!inquire (unit = lun, opened = opn)
!if (opn) then
!  write (msg, '(a,i0,a)') 'unit ', lun, ' is already open'
!  call error (sub_name, msg)
!else
!  open (lun, file = name)
!end if
!
!do i = 1, n_tree
!
!  write (lun, *) 'begin tree ', i, ' of ', n_tree
!
!  call output_tree_grid_vel (tree_array(i), lun)
!
!end do
!
!close (lun)
!
!end subroutine output_tree_array_grid_vel

!!!!!!!!!!!!!!!!!!!!!!!!!!!!!!!!!!!!!!!!!!!!!!!!!!!!!!!!!!!!!!!!!!!!!!!
!subroutine output_tree_grid_vel (tree, lun)
!implicit none
!
!type (tree_type), intent (in) :: tree
!
!integer, intent (in) :: lun
!
!character (*), parameter :: sub_name = mod_name //           &
!                                       '.output_tree_grid_vel'
!
!!----------------------------------------------------------------------
!
!if (DEBUG) call enter_sub (sub_name)
!
!write (lun, *) 'begin tree'
!
!call warn (sub_name, 'output_branch_grid_vel has been disabled')
!!call output_branch_grid_vel (tree % trunk, lun)
!
!if (DEBUG) call exit_sub (sub_name)
!
!end subroutine output_tree_grid_vel

!!!!!!!!!!!!!!!!!!!!!!!!!!!!!!!!!!!!!!!!!!!!!!!!!!!!!!!!!!!!!!!!!!!!!!!
! outputs grid velocity at the nodes of the branches
! really only for debugging, lets us know if our forcing is messed up
!--careful: adding this will add sim_param dependence to this file,
!  which is not good for trees_pre
!!!!!!!!!!!!!!!!!!!!!!!!!!!!!!!!!!!!!!!!!!!!!!!!!!!!!!!!!!!!!!!!!!!!!!!
!recursive subroutine output_branch_grid_vel (branch, lun)
!use sim_param, only : u, v, w
!
!type (branch_type), intent (in) :: branch
!
!integer, intent (in) :: lun
!
!character (*), parameter :: sub_name = mod_name //             &
!                                       '.output_branch_grid_vel'
!
!integer :: i, j, k
!integer :: i_pt
!
!!----------------------------------------------------------------------
!
!if (DEBUG) call enter_sub (sub_name)
!
!if (branch % n_pt < 1) call error (sub_name, 'n_pt < 1')
!
!write (lun, *) 'begin branch'
!
!do i_pt = 1, branch % n_pt
!
!  i = branch % jx(1, i_pt)
!  j = branch % jx(2, i_pt)
!  k = branch % jx(3, i_pt)
!
!  write (lun, *) i, j, k, u(i, j, k), v(i, j, k),   &
!                 0.5_rp * (w(i, j, k) + w(i, j, k+1))
!
!end do
!
!if (associated (branch % sub_branch)) then
!
!  do i = 1, branch % n_sub_branch
!    call output_branch_grid_vel (branch % sub_branch(i), lun)
!  end do
!
!end if
!
!if (DEBUG) call exit_sub (sub_name)
!
!end subroutine output_branch_grid_vel
!!!!!!!!!!!!!!!!!!!!!!!!!!!!!!!!!!!!!!!!!!!!!!!!!!!!!!!!!!!!!!!!!!!!!!
end module trees_io_ls<|MERGE_RESOLUTION|>--- conflicted
+++ resolved
@@ -47,7 +47,6 @@
 
 integer :: i, j
 integer :: n_tot, n_cap, n_base
-integer, save :: nzone = 0  !--only used for DEBUGGING
 
 logical :: add_base_this  !--local, changeable version of add_base
 
@@ -58,12 +57,6 @@
 real (rp) :: x_abs, y_abs, z_abs
 
 !----------------------------------------------------------------------
-<<<<<<< HEAD
-#ifdef PPDEBUG
-if (DEBUG) call enter_sub (sub_name)
-#endif
-=======
->>>>>>> 837c6338
 pi = acos (-1._rp)
 
 if (add_cap) then
@@ -169,13 +162,6 @@
 
 001 continue
 
-<<<<<<< HEAD
-#ifdef PPDEBUG
-if (DEBUG) call exit_sub (sub_name)
-#endif
-
-=======
->>>>>>> 837c6338
 !!!!!!!!!!!!!!!!!!!!!!!!!!!!!!!!!!!!!!!!!!!!!!!!!!!!!!!!!!!!!!!!!!!!!!
 contains
 !!!!!!!!!!!!!!!!!!!!!!!!!!!!!!!!!!!!!!!!!!!!!!!!!!!!!!!!!!!!!!!!!!!!!!
@@ -272,13 +258,6 @@
 
   end if
 
-<<<<<<< HEAD
-#ifdef PPDEBUG
-  if (DEBUG) call mesg (sub_name, 'set h =', h)
-#endif
-
-=======
->>>>>>> 837c6338
   end subroutine set_h
   
   !!!!!!!!!!!!!!!!!!!!!!!!!!!!!!!!!!!!!!!!!!!!!!!!!!!!!!!!!!!!!!!!!!!!
@@ -352,28 +331,12 @@
 
   end if
 
-<<<<<<< HEAD
-#ifdef PPDEBUG
-  if (DEBUG) call mesg (sub_name, 'set r =', r)
-#endif
-=======
->>>>>>> 837c6338
   end subroutine set_radius
 
   !!!!!!!!!!!!!!!!!!!!!!!!!!!!!!!!!!!!!!!!!!!!!!!!!!!!!!!!!!!!!!!!!!!!
   subroutine write_tecplot_zone_hdr ()
   implicit none
 
-<<<<<<< HEAD
-#ifdef PPDEBUG
-  if (DEBUG) then
-    nzone = nzone + 1
-    write (lun, '(a,i0)') '#zone number ', nzone
-  end if
-#endif
-
-=======
->>>>>>> 837c6338
   write (lun, '(a,i0,a,i0,a)') 'zone, f=point, i = ', n_face + 1,  &
                                ', j = ', n_tot, ', k = 1'
                                                            
@@ -397,12 +360,6 @@
 logical :: opn
 
 !----------------------------------------------------------------------
-<<<<<<< HEAD
-#ifdef PPDEBUG
-if (DEBUG) call enter_sub (sub_name)
-#endif
-=======
->>>>>>> 837c6338
 inquire (unit = lun, opened = opn)
 if (opn) then
   write (msg, '(a,i0,a)') 'unit ', lun, ' is already open'
@@ -421,12 +378,6 @@
 
 close (lun)
 
-<<<<<<< HEAD
-#ifdef PPDEBUG
-if (DEBUG) call exit_sub (sub_name)
-#endif
-=======
->>>>>>> 837c6338
 end subroutine draw_tree_array
 
 !!!!!!!!!!!!!!!!!!!!!!!!!!!!!!!!!!!!!!!!!!!!!!!!!!!!!!!!!!!!!!!!!!!!!!!
@@ -467,13 +418,6 @@
 
   read (lun, '(a)') line
 
-<<<<<<< HEAD
-#ifdef PPDEBUG
-  if (DEBUG) call mesg (sub, 'read line:' // n_l // line)
-#endif
-  
-=======
->>>>>>> 837c6338
   !--is this the end of this branch?
   if (index (line, 'end branch') > 0) exit
 
@@ -883,14 +827,10 @@
 !
 !!----------------------------------------------------------------------
 !
-!if (DEBUG) call enter_sub (sub_name)
-!
 !write (lun, *) 'begin tree'
 !
 !call warn (sub_name, 'output_branch_grid_vel has been disabled')
 !!call output_branch_grid_vel (tree % trunk, lun)
-!
-!if (DEBUG) call exit_sub (sub_name)
 !
 !end subroutine output_tree_grid_vel
 
@@ -915,8 +855,6 @@
 !
 !!----------------------------------------------------------------------
 !
-!if (DEBUG) call enter_sub (sub_name)
-!
 !if (branch % n_pt < 1) call error (sub_name, 'n_pt < 1')
 !
 !write (lun, *) 'begin branch'
@@ -940,8 +878,6 @@
 !
 !end if
 !
-!if (DEBUG) call exit_sub (sub_name)
-!
 !end subroutine output_branch_grid_vel
 !!!!!!!!!!!!!!!!!!!!!!!!!!!!!!!!!!!!!!!!!!!!!!!!!!!!!!!!!!!!!!!!!!!!!!
 end module trees_io_ls