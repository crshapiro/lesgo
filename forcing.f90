--- conflicted
+++ resolved
@@ -209,13 +209,6 @@
 #endif
 implicit none
 
-<<<<<<< HEAD
-#ifdef PPDEBUG
-logical, parameter :: DEBUG = .false.
-#endif
-
-=======
->>>>>>> 837c6338
 integer :: jx, jy, jz
 integer :: jz_min
 
@@ -264,17 +257,7 @@
 #else
       RHS = -tadv1 * dpdz(jx, jy, jz)
       w(jx, jy, jz) = (w(jx, jy, jz) + dt * (RHS                 ))
-<<<<<<< HEAD
-#endif
-      !if (DEBUG) then
-      !  if ( isnan (w(jx, jy, jz)) ) then
-      !    write (*, *) 'nan in w at (jx, jy, jz) = ', jx, jy, jz
-      !    stop
-      !  end if
-      !end if
-=======
-$endif
->>>>>>> 837c6338
+#endif
 
     end do
   end do
