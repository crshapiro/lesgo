--- conflicted
+++ resolved
@@ -50,13 +50,6 @@
 !complex (rp), intent (in) :: a(mx, my, mz)
 !complex (rp), intent (out) :: b(mz*np, my, mx/np)
 
-<<<<<<< HEAD
-#ifdef PPDEBUG
-logical, parameter :: DEBUG = .false.
-#endif
-
-=======
->>>>>>> 837c6338
 integer :: bs
 integer :: ip
 integer :: up, down
@@ -83,19 +76,6 @@
 
 endif
 
-<<<<<<< HEAD
-#ifdef PPDEBUG
-if (DEBUG) then
-  write (*, *) $str($context_doc)
-  write (*, *) 'lbound (a) = ', lbound (a)
-  write (*, *) 'ubound (a) = ', ubound (a)
-  write (*, *) 'lbound (b) = ', lbound (b)
-  write (*, *) 'ubound (b) = ', ubound (b)
-end if
-#endif
-
-=======
->>>>>>> 837c6338
 if (.not. init) then
   do ip = 1, np-1
     !--this is a bit awkward: really want periodic topology so can
