--- conflicted
+++ resolved
@@ -174,12 +174,8 @@
 
 if (USE_TURBINES)
     add_definitions(-DPPTURBINES)
-<<<<<<< HEAD
     set(Sources ${Sources} turbines.f90 util.f90 wake_model.f90
         minimize.f90 rh_control.f90)
-=======
-    set(Sources ${Sources} turbines.f90)
->>>>>>> 4b748581
     set(exec_name "${exec_name}-turbines")
 endif (USE_TURBINES)
 
