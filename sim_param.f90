!!
!!  Copyright (C) 2009-2013  Johns Hopkins University
!!
!!  This file is part of lesgo.
!!
!!  lesgo is free software: you can redistribute it and/or modify
!!  it under the terms of the GNU General Public License as published by
!!  the Free Software Foundation, either version 3 of the License, or
!!  (at your option) any later version.
!!
!!  lesgo is distributed in the hope that it will be useful,
!!  but WITHOUT ANY WARRANTY; without even the implied warranty of
!!  MERCHANTABILITY or FITNESS FOR A PARTICULAR PURPOSE.  See the
!!  GNU General Public License for more details.
!!
!!  You should have received a copy of the GNU General Public License
!!  along with lesgo.  If not, see <http://www.gnu.org/licenses/>.
!!

module sim_param
use types, only : rprec
use param, only : ld, ny, nz, lbz
implicit none

save
public

logical :: sim_param_initialized = .false.

!--still testing allocatable array implementation:
!  ifc 7.1 segfaults
!  ifort 8.1 ok
!  xlf segfaults when in MPI mode 256^3/32 cpu (need to test other combos)
    
real (rprec), dimension (:, :, :), allocatable :: u, v, w
real (rprec), dimension (:, :, :), allocatable :: dudx, dudy, dudz,  &
                                                  dvdx, dvdy, dvdz,  &
                                                  dwdx, dwdy, dwdz,  &
                                                  RHSx, RHSy, RHSz,  &
                                                  RHSx_f, RHSy_f, RHSz_f

real (rprec), dimension (:, :, :), allocatable :: dpdx, dpdy, dpdz

real (rprec), dimension (:, :, :), allocatable :: txx, txy, tyy
real (rprec), dimension (:, :, :), allocatable :: txz, tyz, tzz

real (rprec), target, dimension (:, :, :), allocatable :: p

real (rprec), dimension (:, :, :), allocatable :: divtx, divty, divtz

real (rprec), dimension (:, :, :), allocatable :: fx, fy, fz, &
                                                  fxa, fya, fza
<<<<<<< HEAD

real (rprec), dimension (:, :, :), allocatable :: theta, q
    !--Added for scalars
    
real (rprec), dimension (:, :, :), allocatable :: u_avg
    
=======
>>>>>>> ef52a804
contains

!
! This subroutine initilizes all global arrays defined in the sim_param
! module. Here they are allocated and initialized to zero.
!
!+++++++++++++++++++++++++++++++++++++++++++++++++++++++++++++++++++++++
subroutine sim_param_init ()
!+++++++++++++++++++++++++++++++++++++++++++++++++++++++++++++++++++++++
implicit none

<<<<<<< HEAD
character (*), intent (in), optional :: array_list_opt
    !--comma separated list of arrays to init

integer, parameter :: narray_max = 128
integer, parameter :: narray_name_len = 8  !--can increase if needed

$if ($TURBINES)
character (*), parameter :: array_list_def = 'u, v, w,' //                 &
                                             'dudx, dudy, dudz,' //        &
                                             'dvdx, dvdy, dvdz,' //        &
                                             'dwdx, dwdy, dwdz,' //        &
                                             'RHSx, RHSy, RHSz,' //        &
                                             'RHSx_f, RHSy_f, RHSz_f,' //  &
                                             'dpdx, dpdy, dpdz,' //        &
                                             'txx, txy, tyy,' //           &
                                             'txz, tyz, tzz,' //           &
                                             'p,' //                       &
                                             'divtx, divty, divtz,' //     &
                                             'fxa,'           //           &
                                             'theta, q,' //                &
                                             'u_avg'    
!!!!!!!!!!!!!!!!!!!!!!!!!!!!!!!!!!!!!!!!!!!!!!!!!!!! Tony ATM
$elseif ($ATM)
character (*), parameter :: array_list_def = 'u, v, w,' //                 &
                                             'dudx, dudy, dudz,' //        &
                                             'dvdx, dvdy, dvdz,' //        &
                                             'dwdx, dwdy, dwdz,' //        &
                                             'RHSx, RHSy, RHSz,' //        &
                                             'RHSx_f, RHSy_f, RHSz_f,' //  &
                                             'dpdx, dpdy, dpdz,' //        &
                                             'txx, txy, tyy,' //           &
                                             'txz, tyz, tzz,' //           &
                                             'p,' //                       &
                                             'divtx, divty, divtz,' //     &
                                             'fx, fy, fz,' //              &
                                             'fxa, fya, fza,' //           &
                                             'theta, q,' //                &
                                             'u_avg'                                         
!!!!!!!!!!!!!!!!!!!!!!!!!!!!!!!!!!!!!!!!!!!!!!!!!!!! Tony ATM
$elseif ($LVLSET)
character (*), parameter :: array_list_def = 'u, v, w,' //                 &
                                             'dudx, dudy, dudz,' //        &
                                             'dvdx, dvdy, dvdz,' //        &
                                             'dwdx, dwdy, dwdz,' //        &
                                             'RHSx, RHSy, RHSz,' //        &
                                             'RHSx_f, RHSy_f, RHSz_f,' //  &
                                             'dpdx, dpdy, dpdz,' //        &
                                             'txx, txy, tyy,' //           &
                                             'txz, tyz, tzz,' //           &
                                             'p,' //                       &
                                             'divtx, divty, divtz,' //     &
                                             'fx, fy, fz,' //              &
                                             'fxa, fya, fza,' //           &
                                             'theta, q,' //                &
                                             'u_avg'                                             
$else
character (*), parameter :: array_list_def = 'u, v, w,' //                 &
                                             'dudx, dudy, dudz,' //        &
                                             'dvdx, dvdy, dvdz,' //        &
                                             'dwdx, dwdy, dwdz,' //        &
                                             'RHSx, RHSy, RHSz,' //        &
                                             'RHSx_f, RHSy_f, RHSz_f,' //  &
                                             'dpdx, dpdy, dpdz,' //        &
                                             'txx, txy, tyy,' //           &
                                             'txz, tyz, tzz,' //           &
                                             'p,' //                       &
                                             'divtx, divty, divtz,' //     &
                                             'theta, q,' //                &
                                             'u_avg'                                             
$endif

$if ($DEBUG)
logical, parameter :: DEBUG = .true.
=======
allocate ( u(ld, ny, lbz:nz) ); u = 0.0_rprec
allocate ( v(ld, ny, lbz:nz) ); v = 0.0_rprec
allocate ( w(ld, ny, lbz:nz) ); w = 0.0_rprec
allocate( dudx(ld, ny, lbz:nz) ); dudx = 0.0_rprec
allocate( dudy(ld, ny, lbz:nz) ); dudy = 0.0_rprec
allocate( dudz(ld, ny, lbz:nz) ); dudz = 0.0_rprec
allocate( dvdx(ld, ny, lbz:nz) ); dvdx = 0.0_rprec
allocate( dvdy(ld, ny, lbz:nz) ); dvdy = 0.0_rprec
allocate( dvdz(ld, ny, lbz:nz) ); dvdz = 0.0_rprec
allocate( dwdx(ld, ny, lbz:nz) ); dwdx = 0.0_rprec
allocate( dwdy(ld, ny, lbz:nz) ); dwdy = 0.0_rprec
allocate( dwdz(ld, ny, lbz:nz) ); dwdz = 0.0_rprec
allocate( RHSx(ld, ny, lbz:nz) ); RHSx = 0.0_rprec
allocate( RHSy(ld, ny, lbz:nz) ); RHSy = 0.0_rprec
allocate( RHSz(ld, ny, lbz:nz) ); RHSz = 0.0_rprec
allocate( RHSx_f(ld, ny, lbz:nz) ); RHSx_f = 0.0_rprec
allocate( RHSy_f(ld, ny, lbz:nz) ); RHSy_f = 0.0_rprec
allocate( RHSz_f(ld, ny, lbz:nz) ); RHSz_f = 0.0_rprec
allocate ( dpdx(ld, ny, nz) ); dpdx = 0.0_rprec
allocate ( dpdy(ld, ny, nz) ); dpdy = 0.0_rprec
allocate ( dpdz(ld, ny, nz) ); dpdz = 0.0_rprec
allocate ( txx(ld, ny, lbz:nz) ); txx = 0.0_rprec
allocate ( txy(ld, ny, lbz:nz) ); txy = 0.0_rprec
allocate ( tyy(ld, ny, lbz:nz) ); tyy = 0.0_rprec
allocate ( txz(ld, ny, lbz:nz) ); txz = 0.0_rprec
allocate ( tyz(ld, ny, lbz:nz) ); tyz = 0.0_rprec
allocate ( tzz(ld, ny, lbz:nz) ); tzz = 0.0_rprec
allocate ( p(ld, ny, 0:nz) ); p = 0.0_rprec
allocate ( divtx(ld, ny, lbz:nz) ); divtx = 0.0_rprec
allocate ( divty(ld, ny, lbz:nz) ); divty = 0.0_rprec
allocate ( divtz(ld, ny, lbz:nz) ); divtz = 0.0_rprec

$if($TURBINES)
allocate ( fxa(ld, ny, nz) ); fxa = 0.0_rprec
>>>>>>> ef52a804
$endif

$if($LVLSET)
allocate ( fx(ld, ny, nz) ); fx = 0.0_rprec
allocate ( fy(ld, ny, nz) ); fy = 0.0_rprec
allocate ( fz(ld, ny, nz) ); fz = 0.0_rprec
! May already be allocated if using TURBINES
if( .not. allocated(fxa) ) allocate ( fxa(ld, ny, nz) ); fxa = 0.0_rprec
allocate ( fya(ld, ny, nz) ); fya = 0.0_rprec
allocate ( fza(ld, ny, nz) ); fza = 0.0_rprec
$endif 

<<<<<<< HEAD
array = ''
alloced_array = ''

if ( present ( array_list_opt ) ) then
    array_list = array_list_opt
else  !--use default list: all arrays allocated
    array_list = array_list_def
end if

read ( array_list, *, iostat=ios ) array
!--comma or space separated

!--ios < 0 indicates array_list is too small  (or too large) to fit
!  into array, which for now is OK (at least when its too small)
if ( ios > 0 ) then
    write (*, *) 'sim_param_init: error reading array list'
    stop
end if

do i = 1, size ( array )
    
    if ( trim (array(i)) == '' ) exit
        !--assume rest of array(i:) is blank as well

    select case ( trim ( array(i) ) )
    case ( 'u' )
        allocate ( u(ld, ny, lbz:nz) )
        u = 0.0_rprec
        write ( alloced_array(i), '(a)' ) trim ( array(i) )
    case ( 'v' )
        allocate ( v(ld, ny, lbz:nz) )
        v = 0.0_rprec
        write ( alloced_array(i), '(a)' ) trim ( array(i) )
    case ( 'w' )
        allocate ( w(ld, ny, lbz:nz) )
        w = 0.0_rprec
        write ( alloced_array(i), '(a)' ) trim ( array(i) )
    case ( 'dudx' )
        allocate( dudx(ld, ny, lbz:nz) )
        dudx = 0.0_rprec
        write ( alloced_array(i), '(a)' ) trim ( array(i) )
    case ( 'dudy' )
        allocate( dudy(ld, ny, lbz:nz) )
        dudy = 0.0_rprec
        write ( alloced_array(i), '(a)' ) trim ( array(i) )
    case ( 'dudz' )
        allocate( dudz(ld, ny, lbz:nz) )
        dudz = 0.0_rprec
        write ( alloced_array(i), '(a)' ) trim ( array(i) )
    case ( 'dvdx' )
        allocate( dvdx(ld, ny, lbz:nz) )
        dvdx = 0.0_rprec
        write ( alloced_array(i), '(a)' ) trim ( array(i) )
    case ( 'dvdy' )
        allocate( dvdy(ld, ny, lbz:nz) )
        dvdy = 0.0_rprec
        write ( alloced_array(i), '(a)' ) trim ( array(i) )
    case ( 'dvdz' )
        allocate( dvdz(ld, ny, lbz:nz) )
        dvdz = 0.0_rprec
        write ( alloced_array(i), '(a)' ) trim ( array(i) )
    case ( 'dwdx' )
        allocate( dwdx(ld, ny, lbz:nz) )
        dwdx = 0.0_rprec
        write ( alloced_array(i), '(a)' ) trim ( array(i) )
    case ( 'dwdy' )
        allocate( dwdy(ld, ny, lbz:nz) )
        dwdy = 0.0_rprec
        write ( alloced_array(i), '(a)' ) trim ( array(i) )
    case ( 'dwdz' )
        allocate( dwdz(ld, ny, lbz:nz) )
        dwdz = 0.0_rprec
        write ( alloced_array(i), '(a)' ) trim ( array(i) )
    case ( 'RHSx' )
        allocate( RHSx(ld, ny, lbz:nz) )
        RHSx = 0.0_rprec
        write ( alloced_array(i), '(a)' ) trim ( array(i) )
    case ( 'RHSy' )
        allocate( RHSy(ld, ny, lbz:nz) )
        RHSy = 0.0_rprec
        write ( alloced_array(i), '(a)' ) trim ( array(i) )
    case ( 'RHSz' )
        allocate( RHSz(ld, ny, lbz:nz) )
        RHSz = 0.0_rprec
        write ( alloced_array(i), '(a)' ) trim ( array(i) )
    case ( 'RHSx_f' )
        allocate( RHSx_f(ld, ny, lbz:nz) )
        RHSx_f = 0.0_rprec
        write ( alloced_array(i), '(a)' ) trim ( array(i) )
    case ( 'RHSy_f' )
        allocate( RHSy_f(ld, ny, lbz:nz) )
        RHSy_f = 0.0_rprec
        write ( alloced_array(i), '(a)' ) trim ( array(i) )
    case ( 'RHSz_f' )
        allocate( RHSz_f(ld, ny, lbz:nz) )
        RHSz_f = 0.0_rprec
        write ( alloced_array(i), '(a)' ) trim ( array(i) )
    case ( 'dpdx' )
        allocate ( dpdx(ld, ny, nz) )
        dpdx = 0.0_rprec
        write ( alloced_array(i), '(a)' ) trim ( array(i) )
    case ( 'dpdy' )
        allocate ( dpdy(ld, ny, nz) )
        dpdy = 0.0_rprec
        write ( alloced_array(i), '(a)' ) trim ( array(i) )
    case ( 'dpdz' )
        allocate ( dpdz(ld, ny, nz) )
        dpdz = 0.0_rprec
        write ( alloced_array(i), '(a)' ) trim ( array(i) )
    case ( 'txx' )
        allocate ( txx(ld, ny, lbz:nz) )
        txx = 0.0_rprec
        write ( alloced_array(i), '(a)' ) trim ( array(i) )
    case ( 'txy' )
        allocate ( txy(ld, ny, lbz:nz) )
        txy = 0.0_rprec
        write ( alloced_array(i), '(a)' ) trim ( array(i) )
    case ( 'tyy' )
        allocate ( tyy(ld, ny, lbz:nz) )
        tyy = 0.0_rprec
        write ( alloced_array(i), '(a)' ) trim ( array(i) )
    case ( 'txz' )
        allocate ( txz(ld, ny, lbz:nz) )
        txz = 0.0_rprec
        write ( alloced_array(i), '(a)' ) trim ( array(i) )
    case ( 'tyz' )
        allocate ( tyz(ld, ny, lbz:nz) )
        tyz = 0.0_rprec
        write ( alloced_array(i), '(a)' ) trim ( array(i) )
    case ( 'tzz' )
        allocate ( tzz(ld, ny, lbz:nz) )
        tzz = 0.0_rprec
        write ( alloced_array(i), '(a)' ) trim ( array(i) )
    case ( 'p' )
        allocate ( p(ld, ny, 0:nz) )
        p = 0.0_rprec
        write ( alloced_array(i), '(a)' ) trim ( array(i) )
    case ( 'divtx' )
        allocate ( divtx(ld, ny, lbz:nz) )
        divtx = 0.0_rprec
        write ( alloced_array(i), '(a)' ) trim ( array(i) )
    case ( 'divty' )
        allocate ( divty(ld, ny, lbz:nz) )
        divty = 0.0_rprec
        write ( alloced_array(i), '(a)' ) trim ( array(i) )
    case ( 'divtz' )
        allocate ( divtz(ld, ny, lbz:nz) )
        divtz = 0.0_rprec
        write ( alloced_array(i), '(a)' ) trim ( array(i) )
    case ( 'fx' )
        allocate ( fx(ld, ny, nz) )        
        fx = 0.0_rprec
        write ( alloced_array(i), '(a)' ) trim ( array(i) )
    case ( 'fy' )
        allocate ( fy(ld, ny, nz) )        
        fy = 0.0_rprec
        write ( alloced_array(i), '(a)' ) trim ( array(i) )  
    case ( 'fz' )
        allocate ( fz(ld, ny, nz) )        
        fz = 0.0_rprec
        write ( alloced_array(i), '(a)' ) trim ( array(i) )
    case ( 'fxa' )
        allocate ( fxa(ld, ny, nz) )
        fxa = 0.0_rprec
        write ( alloced_array(i), '(a)' ) trim ( array(i) )
    case ( 'fya' )
        allocate ( fya(ld, ny, nz) )
        fya = 0.0_rprec
        write ( alloced_array(i), '(a)' ) trim ( array(i) )  
    case ( 'fza' )
        allocate ( fza(ld, ny, nz) )
        fza = 0.0_rprec
        write ( alloced_array(i), '(a)' ) trim ( array(i) )
    case ( 'theta' )
        allocate ( theta(ld, ny, nz) )
        theta = 0.0_rprec
        write ( alloced_array(i), '(a)' ) trim ( array(i) )
    case ( 'q' )
        allocate ( q(ld, ny, nz) )
        q = 0.0_rprec
        write ( alloced_array(i), '(a)' ) trim ( array(i) )
    case ( 'u_avg' )
        allocate ( u_avg(ld, ny, nz) )
        u_avg = 0.0_rprec
        write ( alloced_array(i), '(a)' ) trim ( array(i) )
    case default
        write (*, *) 'sim_param_init: invalid array ' // trim ( array(i) )
        stop
    end select

end do

write(*,*) 'Setting sim_param_initialized true'
=======
>>>>>>> ef52a804
sim_param_initialized = .true.

return
end subroutine sim_param_init
!!!!!!!!!!!!!!!!!!!!!!!!!!!!!!!!!!!!!!!!!!!!!!!!!!!!!!!!!!!!!!!!!!!!!!
end module sim_param<|MERGE_RESOLUTION|>--- conflicted
+++ resolved
@@ -50,15 +50,6 @@
 
 real (rprec), dimension (:, :, :), allocatable :: fx, fy, fz, &
                                                   fxa, fya, fza
-<<<<<<< HEAD
-
-real (rprec), dimension (:, :, :), allocatable :: theta, q
-    !--Added for scalars
-    
-real (rprec), dimension (:, :, :), allocatable :: u_avg
-    
-=======
->>>>>>> ef52a804
 contains
 
 !
@@ -70,81 +61,6 @@
 !+++++++++++++++++++++++++++++++++++++++++++++++++++++++++++++++++++++++
 implicit none
 
-<<<<<<< HEAD
-character (*), intent (in), optional :: array_list_opt
-    !--comma separated list of arrays to init
-
-integer, parameter :: narray_max = 128
-integer, parameter :: narray_name_len = 8  !--can increase if needed
-
-$if ($TURBINES)
-character (*), parameter :: array_list_def = 'u, v, w,' //                 &
-                                             'dudx, dudy, dudz,' //        &
-                                             'dvdx, dvdy, dvdz,' //        &
-                                             'dwdx, dwdy, dwdz,' //        &
-                                             'RHSx, RHSy, RHSz,' //        &
-                                             'RHSx_f, RHSy_f, RHSz_f,' //  &
-                                             'dpdx, dpdy, dpdz,' //        &
-                                             'txx, txy, tyy,' //           &
-                                             'txz, tyz, tzz,' //           &
-                                             'p,' //                       &
-                                             'divtx, divty, divtz,' //     &
-                                             'fxa,'           //           &
-                                             'theta, q,' //                &
-                                             'u_avg'    
-!!!!!!!!!!!!!!!!!!!!!!!!!!!!!!!!!!!!!!!!!!!!!!!!!!!! Tony ATM
-$elseif ($ATM)
-character (*), parameter :: array_list_def = 'u, v, w,' //                 &
-                                             'dudx, dudy, dudz,' //        &
-                                             'dvdx, dvdy, dvdz,' //        &
-                                             'dwdx, dwdy, dwdz,' //        &
-                                             'RHSx, RHSy, RHSz,' //        &
-                                             'RHSx_f, RHSy_f, RHSz_f,' //  &
-                                             'dpdx, dpdy, dpdz,' //        &
-                                             'txx, txy, tyy,' //           &
-                                             'txz, tyz, tzz,' //           &
-                                             'p,' //                       &
-                                             'divtx, divty, divtz,' //     &
-                                             'fx, fy, fz,' //              &
-                                             'fxa, fya, fza,' //           &
-                                             'theta, q,' //                &
-                                             'u_avg'                                         
-!!!!!!!!!!!!!!!!!!!!!!!!!!!!!!!!!!!!!!!!!!!!!!!!!!!! Tony ATM
-$elseif ($LVLSET)
-character (*), parameter :: array_list_def = 'u, v, w,' //                 &
-                                             'dudx, dudy, dudz,' //        &
-                                             'dvdx, dvdy, dvdz,' //        &
-                                             'dwdx, dwdy, dwdz,' //        &
-                                             'RHSx, RHSy, RHSz,' //        &
-                                             'RHSx_f, RHSy_f, RHSz_f,' //  &
-                                             'dpdx, dpdy, dpdz,' //        &
-                                             'txx, txy, tyy,' //           &
-                                             'txz, tyz, tzz,' //           &
-                                             'p,' //                       &
-                                             'divtx, divty, divtz,' //     &
-                                             'fx, fy, fz,' //              &
-                                             'fxa, fya, fza,' //           &
-                                             'theta, q,' //                &
-                                             'u_avg'                                             
-$else
-character (*), parameter :: array_list_def = 'u, v, w,' //                 &
-                                             'dudx, dudy, dudz,' //        &
-                                             'dvdx, dvdy, dvdz,' //        &
-                                             'dwdx, dwdy, dwdz,' //        &
-                                             'RHSx, RHSy, RHSz,' //        &
-                                             'RHSx_f, RHSy_f, RHSz_f,' //  &
-                                             'dpdx, dpdy, dpdz,' //        &
-                                             'txx, txy, tyy,' //           &
-                                             'txz, tyz, tzz,' //           &
-                                             'p,' //                       &
-                                             'divtx, divty, divtz,' //     &
-                                             'theta, q,' //                &
-                                             'u_avg'                                             
-$endif
-
-$if ($DEBUG)
-logical, parameter :: DEBUG = .true.
-=======
 allocate ( u(ld, ny, lbz:nz) ); u = 0.0_rprec
 allocate ( v(ld, ny, lbz:nz) ); v = 0.0_rprec
 allocate ( w(ld, ny, lbz:nz) ); w = 0.0_rprec
@@ -179,7 +95,6 @@
 
 $if($TURBINES)
 allocate ( fxa(ld, ny, nz) ); fxa = 0.0_rprec
->>>>>>> ef52a804
 $endif
 
 $if($LVLSET)
@@ -192,202 +107,6 @@
 allocate ( fza(ld, ny, nz) ); fza = 0.0_rprec
 $endif 
 
-<<<<<<< HEAD
-array = ''
-alloced_array = ''
-
-if ( present ( array_list_opt ) ) then
-    array_list = array_list_opt
-else  !--use default list: all arrays allocated
-    array_list = array_list_def
-end if
-
-read ( array_list, *, iostat=ios ) array
-!--comma or space separated
-
-!--ios < 0 indicates array_list is too small  (or too large) to fit
-!  into array, which for now is OK (at least when its too small)
-if ( ios > 0 ) then
-    write (*, *) 'sim_param_init: error reading array list'
-    stop
-end if
-
-do i = 1, size ( array )
-    
-    if ( trim (array(i)) == '' ) exit
-        !--assume rest of array(i:) is blank as well
-
-    select case ( trim ( array(i) ) )
-    case ( 'u' )
-        allocate ( u(ld, ny, lbz:nz) )
-        u = 0.0_rprec
-        write ( alloced_array(i), '(a)' ) trim ( array(i) )
-    case ( 'v' )
-        allocate ( v(ld, ny, lbz:nz) )
-        v = 0.0_rprec
-        write ( alloced_array(i), '(a)' ) trim ( array(i) )
-    case ( 'w' )
-        allocate ( w(ld, ny, lbz:nz) )
-        w = 0.0_rprec
-        write ( alloced_array(i), '(a)' ) trim ( array(i) )
-    case ( 'dudx' )
-        allocate( dudx(ld, ny, lbz:nz) )
-        dudx = 0.0_rprec
-        write ( alloced_array(i), '(a)' ) trim ( array(i) )
-    case ( 'dudy' )
-        allocate( dudy(ld, ny, lbz:nz) )
-        dudy = 0.0_rprec
-        write ( alloced_array(i), '(a)' ) trim ( array(i) )
-    case ( 'dudz' )
-        allocate( dudz(ld, ny, lbz:nz) )
-        dudz = 0.0_rprec
-        write ( alloced_array(i), '(a)' ) trim ( array(i) )
-    case ( 'dvdx' )
-        allocate( dvdx(ld, ny, lbz:nz) )
-        dvdx = 0.0_rprec
-        write ( alloced_array(i), '(a)' ) trim ( array(i) )
-    case ( 'dvdy' )
-        allocate( dvdy(ld, ny, lbz:nz) )
-        dvdy = 0.0_rprec
-        write ( alloced_array(i), '(a)' ) trim ( array(i) )
-    case ( 'dvdz' )
-        allocate( dvdz(ld, ny, lbz:nz) )
-        dvdz = 0.0_rprec
-        write ( alloced_array(i), '(a)' ) trim ( array(i) )
-    case ( 'dwdx' )
-        allocate( dwdx(ld, ny, lbz:nz) )
-        dwdx = 0.0_rprec
-        write ( alloced_array(i), '(a)' ) trim ( array(i) )
-    case ( 'dwdy' )
-        allocate( dwdy(ld, ny, lbz:nz) )
-        dwdy = 0.0_rprec
-        write ( alloced_array(i), '(a)' ) trim ( array(i) )
-    case ( 'dwdz' )
-        allocate( dwdz(ld, ny, lbz:nz) )
-        dwdz = 0.0_rprec
-        write ( alloced_array(i), '(a)' ) trim ( array(i) )
-    case ( 'RHSx' )
-        allocate( RHSx(ld, ny, lbz:nz) )
-        RHSx = 0.0_rprec
-        write ( alloced_array(i), '(a)' ) trim ( array(i) )
-    case ( 'RHSy' )
-        allocate( RHSy(ld, ny, lbz:nz) )
-        RHSy = 0.0_rprec
-        write ( alloced_array(i), '(a)' ) trim ( array(i) )
-    case ( 'RHSz' )
-        allocate( RHSz(ld, ny, lbz:nz) )
-        RHSz = 0.0_rprec
-        write ( alloced_array(i), '(a)' ) trim ( array(i) )
-    case ( 'RHSx_f' )
-        allocate( RHSx_f(ld, ny, lbz:nz) )
-        RHSx_f = 0.0_rprec
-        write ( alloced_array(i), '(a)' ) trim ( array(i) )
-    case ( 'RHSy_f' )
-        allocate( RHSy_f(ld, ny, lbz:nz) )
-        RHSy_f = 0.0_rprec
-        write ( alloced_array(i), '(a)' ) trim ( array(i) )
-    case ( 'RHSz_f' )
-        allocate( RHSz_f(ld, ny, lbz:nz) )
-        RHSz_f = 0.0_rprec
-        write ( alloced_array(i), '(a)' ) trim ( array(i) )
-    case ( 'dpdx' )
-        allocate ( dpdx(ld, ny, nz) )
-        dpdx = 0.0_rprec
-        write ( alloced_array(i), '(a)' ) trim ( array(i) )
-    case ( 'dpdy' )
-        allocate ( dpdy(ld, ny, nz) )
-        dpdy = 0.0_rprec
-        write ( alloced_array(i), '(a)' ) trim ( array(i) )
-    case ( 'dpdz' )
-        allocate ( dpdz(ld, ny, nz) )
-        dpdz = 0.0_rprec
-        write ( alloced_array(i), '(a)' ) trim ( array(i) )
-    case ( 'txx' )
-        allocate ( txx(ld, ny, lbz:nz) )
-        txx = 0.0_rprec
-        write ( alloced_array(i), '(a)' ) trim ( array(i) )
-    case ( 'txy' )
-        allocate ( txy(ld, ny, lbz:nz) )
-        txy = 0.0_rprec
-        write ( alloced_array(i), '(a)' ) trim ( array(i) )
-    case ( 'tyy' )
-        allocate ( tyy(ld, ny, lbz:nz) )
-        tyy = 0.0_rprec
-        write ( alloced_array(i), '(a)' ) trim ( array(i) )
-    case ( 'txz' )
-        allocate ( txz(ld, ny, lbz:nz) )
-        txz = 0.0_rprec
-        write ( alloced_array(i), '(a)' ) trim ( array(i) )
-    case ( 'tyz' )
-        allocate ( tyz(ld, ny, lbz:nz) )
-        tyz = 0.0_rprec
-        write ( alloced_array(i), '(a)' ) trim ( array(i) )
-    case ( 'tzz' )
-        allocate ( tzz(ld, ny, lbz:nz) )
-        tzz = 0.0_rprec
-        write ( alloced_array(i), '(a)' ) trim ( array(i) )
-    case ( 'p' )
-        allocate ( p(ld, ny, 0:nz) )
-        p = 0.0_rprec
-        write ( alloced_array(i), '(a)' ) trim ( array(i) )
-    case ( 'divtx' )
-        allocate ( divtx(ld, ny, lbz:nz) )
-        divtx = 0.0_rprec
-        write ( alloced_array(i), '(a)' ) trim ( array(i) )
-    case ( 'divty' )
-        allocate ( divty(ld, ny, lbz:nz) )
-        divty = 0.0_rprec
-        write ( alloced_array(i), '(a)' ) trim ( array(i) )
-    case ( 'divtz' )
-        allocate ( divtz(ld, ny, lbz:nz) )
-        divtz = 0.0_rprec
-        write ( alloced_array(i), '(a)' ) trim ( array(i) )
-    case ( 'fx' )
-        allocate ( fx(ld, ny, nz) )        
-        fx = 0.0_rprec
-        write ( alloced_array(i), '(a)' ) trim ( array(i) )
-    case ( 'fy' )
-        allocate ( fy(ld, ny, nz) )        
-        fy = 0.0_rprec
-        write ( alloced_array(i), '(a)' ) trim ( array(i) )  
-    case ( 'fz' )
-        allocate ( fz(ld, ny, nz) )        
-        fz = 0.0_rprec
-        write ( alloced_array(i), '(a)' ) trim ( array(i) )
-    case ( 'fxa' )
-        allocate ( fxa(ld, ny, nz) )
-        fxa = 0.0_rprec
-        write ( alloced_array(i), '(a)' ) trim ( array(i) )
-    case ( 'fya' )
-        allocate ( fya(ld, ny, nz) )
-        fya = 0.0_rprec
-        write ( alloced_array(i), '(a)' ) trim ( array(i) )  
-    case ( 'fza' )
-        allocate ( fza(ld, ny, nz) )
-        fza = 0.0_rprec
-        write ( alloced_array(i), '(a)' ) trim ( array(i) )
-    case ( 'theta' )
-        allocate ( theta(ld, ny, nz) )
-        theta = 0.0_rprec
-        write ( alloced_array(i), '(a)' ) trim ( array(i) )
-    case ( 'q' )
-        allocate ( q(ld, ny, nz) )
-        q = 0.0_rprec
-        write ( alloced_array(i), '(a)' ) trim ( array(i) )
-    case ( 'u_avg' )
-        allocate ( u_avg(ld, ny, nz) )
-        u_avg = 0.0_rprec
-        write ( alloced_array(i), '(a)' ) trim ( array(i) )
-    case default
-        write (*, *) 'sim_param_init: invalid array ' // trim ( array(i) )
-        stop
-    end select
-
-end do
-
-write(*,*) 'Setting sim_param_initialized true'
-=======
->>>>>>> ef52a804
 sim_param_initialized = .true.
 
 return
