!!
!!  Copyright (C) 2011-2017  Johns Hopkins University
!!
!!  This file is part of lesgo.
!!
!!  lesgo is free software: you can redistribute it and/or modify
!!  it under the terms of the GNU General Public License as published by
!!  the Free Software Foundation, either version 3 of the License, or
!!  (at your option) any later version.
!!
!!  lesgo is distributed in the hope that it will be useful,
!!  but WITHOUT ANY WARRANTY; without even the implied warranty of
!!  MERCHANTABILITY or FITNESS FOR A PARTICULAR PURPOSE.  See the
!!  GNU General Public License for more details.
!!
!!  You should have received a copy of the GNU General Public License
!!  along with lesgo.  If not, see <http://www.gnu.org/licenses/>.
!!

!*******************************************************************************
module input_util
!*******************************************************************************
use types, only : rprec
use param, only : path, CHAR_BUFF_LENGTH
implicit none

save
private

public :: read_input_conf

character(*), parameter :: mod_name = 'input_util'

character(*), parameter :: input_conf = path // 'lesgo.conf'
character(*), parameter :: comment = '!'
character(*), parameter :: block_entry = '{'
character(*), parameter :: block_exit = '}'
character(*), parameter :: equal = '='
character(*), parameter :: esyntax = 'syntax error at line'

! Delimiters used for reading vectors and points
character(*), parameter :: delim_minor=','
character(*), parameter :: delim_major='//'

! Thresh hold for evaluating differences in floating point values.
real(rprec), parameter :: thresh = 1.0e-6_rprec

interface parse_vector
    module procedure parse_vector_real, parse_vector_point3D
end interface

contains

!*******************************************************************************
subroutine read_input_conf ()
!*******************************************************************************
use param
use messages
use string_util, only : eat_whitespace, uppercase
implicit none

integer, parameter :: lun = 1
character (CHAR_BUFF_LENGTH) :: buff
integer :: block_entry_pos, block_exit_pos, equal_pos
integer :: ios
integer :: line
logical :: exst

character(*), parameter :: sub_name = mod_name // '.read_input_conf'

! Check that the configuration file exists
inquire (file=input_conf, exist=exst)

if (exst) then
    open (lun, file=input_conf, action='read')
else
    call error (sub_name, 'file ' // input_conf // ' does not exist')
end if

line = 0
do
    call readline( lun, line, buff, block_entry_pos, block_exit_pos,           &
        equal_pos, ios )

    if (ios /= 0) exit

    if (block_entry_pos == 0) then  !--for now, invalid format if no block entry found
        call error (sub_name, 'block entry not found on line', line)
    end if

    ! Find block
    select case (uppercase(buff(1:block_entry_pos-1)))
        case ('DOMAIN')
            call domain_block()
        case ('MODEL')
            call model_block()
        case ('TIME')
            call time_block()
        case ('FLOW_COND')
            call flow_cond_block()
        case ('OUTPUT')
            call output_block()
#ifdef PPLVLSET
        case ('LEVEL_SET')
            call level_set_block()
#endif
#ifdef PPTURBINES
        case ('TURBINES')
            call turbines_block()
#endif
        case default
            if (coord == 0) write(*,*) 'Found unused input block: '//          &
                buff(1:block_entry_pos-1)
            ! Now need to 'fast-forward' until we reach the end of the block
            do while ( block_exit_pos == 0 )
                call readline( lun, line, buff, block_entry_pos,               &
                    block_exit_pos, equal_pos, ios )
                ! exit if end of file is reached
                if (ios /= 0) exit
            enddo
    end select
end do

close (lun)

contains

!*******************************************************************************
subroutine domain_block()
!*******************************************************************************
use types, only : rprec
use param
implicit none

character(*), parameter :: block_name = 'DOMAIN'

integer :: ival_read
integer :: np
real(rprec) :: val_read

do
    call readline( lun, line, buff, block_entry_pos, block_exit_pos,           &
        equal_pos, ios )

    if (ios /= 0) call error( sub_name, 'Bad read in block')

    if (block_exit_pos == 0) then
        ! Check that the data entry conforms to correct format
        call checkentry()
        select case (uppercase(buff(1:equal_pos-1)))
            case ('NPROC')
                read (buff(equal_pos+1:), *) np
            case ('NX')
                read (buff(equal_pos+1:), *) Nx
            case ('NY')
                read (buff(equal_pos+1:), *) Ny
            case ('NZ')
                read (buff(equal_pos+1:), *) Nz_tot
            case ('Z_I')
                read (buff(equal_pos+1:), *) z_i
            case ('LX')
                read (buff(equal_pos+1:), *) L_x
            case ('LY')
                read (buff(equal_pos+1:), *) L_y
            case ('LZ')
                read (buff(equal_pos+1:), *) L_z
            case ('UNIFORM_SPACING')
                read (buff(equal_pos+1:), *) uniform_spacing
            case default
                if (coord == 0) write(*,*) 'Found unused data value in '       &
                    // block_name // ' block: ' // buff(1:equal_pos-1)
        end select
    elseif (block_exit_pos == 1) then
        ! Check or reset nproc based on MPI setup
#ifndef PPMPI
        ! Reset to nproc to 1 when not using MPI
        if( nproc /= 1 ) then
            nproc = 1
            call mesg(sub_name, 'Reseting nproc to: ', nproc)
        end if
#else
! check if run-time number of processes agrees with nproc parameter
        if (np /= nproc) then
            call error(sub_name, 'Runtime number of procs = ', nproc,          &
                ' is not equal to nproc = ', np)
        endif
#endif

        ! Set the processor owned vertical grid spacing
        nz = floor ( real( nz_tot, rprec ) / nproc ) + 1

        ! Recompute nz_tot to be compliant with computed nz
        ival_read = nz_tot
        nz_tot = ( nz - 1 ) * nproc + 1
        if (coord == 0 .AND. ival_read /= nz_tot )                             &
           write(*,*) 'Reseting Nz (total) to: ', nz_tot

        ! Grid size for dealiasing
        nx2 = 3 * nx / 2
        ny2 = 3 * ny / 2

        ! Grid size for FFT's
        lh = nx / 2 + 1
        ld = 2 * lh
        lh_big = nx2 / 2 + 1
        ld_big = 2 * lh_big

        ! Grid spacing (x direction)
        dx = L_x / nx

        ! Check if we are to enforce uniform grid spacing
        if (uniform_spacing) then
            ! Adjust L_y
            val_read = L_y
            L_y = ny * dx
            if (coord == 0 .AND. abs( val_read - L_y ) >= thresh)              &
                call mesg( sub_name, 'Reseting Ly to: ', L_y )

            ! Adjust L_z
            val_read = L_z
            L_z = (nz_tot - 1 ) * dx
            if (coord == 0 .AND. abs( val_read - L_z ) >= thresh)              &
                call mesg( sub_name, 'Reseting Lz to: ', L_z )
        endif

        ! Grid spacing (y and z directions)
        dy = L_y / ny
        dz = L_z / ( nz_tot - 1 )

        return
    else
        call error( sub_name, block_name //                                    &
            'data block not formatted correctly: ' // buff(1:equal_pos-1) )
    endif
enddo

end subroutine domain_block

!*******************************************************************************
subroutine model_block()
!*******************************************************************************
use param
implicit none

character(*), parameter :: block_name = 'MODEL'

do
    call readline( lun, line, buff, block_entry_pos, block_exit_pos,           &
        equal_pos, ios )

    if (ios /= 0) call error( sub_name, 'Bad read in block')

    if (block_exit_pos == 0) then

        ! Check that the data entry conforms to correct format
        call checkentry()

        select case (uppercase(buff(1:equal_pos-1)))
            case ('SGS_MODEL')
                read (buff(equal_pos+1:), *) sgs_model
            case ('WALL_DAMP_EXP')
                read (buff(equal_pos+1:), *) wall_damp_exp
            case ('CS_COUNT')
                read (buff(equal_pos+1:), *) cs_count
            case ('DYN_INIT')
                read (buff(equal_pos+1:), *) DYN_init
            case ('CO')
                read (buff(equal_pos+1:), *) Co
            case ('IFILTER')
                read (buff(equal_pos+1:), *) ifilter
            case ('U_STAR')
                read (buff(equal_pos+1:), *) u_star
            case ('VONK')
                read (buff(equal_pos+1:), *) vonk
            case ('CORIOLIS_FORCING')
                read (buff(equal_pos+1:), *) coriolis_forcing
            case ('CORIOL')
                read (buff(equal_pos+1:), *) coriol
            case ('UG')
                read (buff(equal_pos+1:), *) ug
            case ('VG')
                read (buff(equal_pos+1:), *) vg
            case ('NU_MOLEC')
                read (buff(equal_pos+1:), *) nu_molec
            case ('MOLEC')
                read (buff(equal_pos+1:), *) molec
            case ('SGS')
                read (buff(equal_pos+1:), *) sgs
            case default
                if (coord == 0) write(*,*) 'Found unused data value in '       &
                    // block_name // ' block: ' // buff(1:equal_pos-1)
        end select
    elseif( block_exit_pos == 1 ) then
        return
    else
        call error( sub_name, block_name //                                    &
            ' data block not formatted correctly: ' // buff(1:equal_pos-1) )
    endif
enddo

end subroutine model_block

!*******************************************************************************
subroutine time_block()
!*******************************************************************************
use types, only : rprec
use param
implicit none

character(*), parameter :: block_name = 'TIME'

do
    call readline( lun, line, buff, block_entry_pos, block_exit_pos,           &
        equal_pos, ios )

    if (ios /= 0) call error( sub_name, 'Bad read in block')

    if (block_exit_pos == 0) then

        ! Check that the data entry conforms to correct format
        call checkentry()

        select case (uppercase(buff(1:equal_pos-1)))
            case ('NSTEPS')
                read (buff(equal_pos+1:), *) nsteps
            case ('RUNTIME')
                read (buff(equal_pos+1:), *) runtime
            case ('USE_CFL_DT')
                read (buff(equal_pos+1:), *) use_cfl_dt
            case ('CFL')
                read (buff(equal_pos+1:), *) cfl
            case('DT')
                read (buff(equal_pos+1:), *) dt
            case('CUMULATIVE_TIME')
                read (buff(equal_pos+1:), *) cumulative_time
            case default
                if (coord == 0) write(*,*) 'Found unused data value in '       &
                    // block_name // ' block: ' // buff(1:equal_pos-1)
        end select

    elseif (block_exit_pos == 1) then
        ! Set dependent data
        if (.not. use_cfl_dt) then
            ! Set dimensional time step
            dt_dim = dt * z_i / u_star
            ! Set AB2 integration coefficients
            tadv1 = 1.5_rprec
            tadv2 = 1.0_rprec - tadv1
        endif

        return
    else
        call error( sub_name, block_name //                                    &
            ' data block not formatted correctly: ' // buff(1:equal_pos-1) )
    endif
enddo

end subroutine  time_block

!*******************************************************************************
subroutine flow_cond_block()
!*******************************************************************************
use param

#ifdef PPHIT
! Type hit has all the information inside
use hit_inflow, only : hit
#endif

implicit none

character(*), parameter :: block_name = 'FLOW_COND'

real(rprec) :: val_read

do
    call readline( lun, line, buff, block_entry_pos, block_exit_pos,           &
        equal_pos, ios )

    if (ios /= 0) call error( sub_name, 'Bad read in block')

    if (block_exit_pos == 0) then

        ! Check that the data entry conforms to correct format
        call checkentry()

        select case (uppercase(buff(1:equal_pos-1)))

            case ('INITU')
                read (buff(equal_pos+1:), *) initu
            case ('INILAG')
                read (buff(equal_pos+1:), *) inilag
            case ('LBC_MOM')
                Read (buff(equal_pos+1:), *) lbc_mom
            case ('UBC_MOM')
                Read (buff(equal_pos+1:), *) ubc_mom
            case ('UBOT')
                Read (buff(equal_pos+1:), *) ubot
            case ('UTOP')
                Read (buff(equal_pos+1:), *) utop
            case ('ZO')
                read (buff(equal_pos+1:), *) zo
            case ('INFLOW')
                read (buff(equal_pos+1:), *) inflow
            case ('FRINGE_REGION_END')
                read (buff(equal_pos+1:), *) fringe_region_end
            case ('FRINGE_REGION_LEN')
                read (buff(equal_pos+1:), *) fringe_region_len
            case ('INFLOW_VELOCITY')
                read (buff(equal_pos+1:), *) inflow_velocity
            case ('USE_MEAN_P_FORCE')
                read (buff(equal_pos+1:), *) use_mean_p_force
            case ('EVAL_MEAN_P_FORCE')
                read (buff(equal_pos+1:), *) eval_mean_p_force
            case ('MEAN_P_FORCE')
                read (buff(equal_pos+1:), *) mean_p_force
            case ('USE_RANDOM_FORCE')
                read (buff(equal_pos+1:), *) use_random_force
            case ('STOP_RANDOM_FORCE')
                read (buff(equal_pos+1:), *) stop_random_force
            case ('RMS_RANDOM_FORCE')
                read (buff(equal_pos+1:), *) rms_random_force

#ifdef PPHIT
            ! Read the input for HIT case

            ! Turbulence intensity input and output
            case('UP_IN')
                read (buff(equal_pos+1:), *) hit % up_in
            case('TI_OUT')
                read (buff(equal_pos+1:), *) hit % TI_out

            ! Domain length of HIT input
            case ('LX_HIT')
                read (buff(equal_pos+1:), *) hit % Lx
            case ('LY_HIT')
                read (buff(equal_pos+1:), *) hit % Ly
            case ('LZ_HIT')
                read (buff(equal_pos+1:), *) hit % Lz

            ! Number of grid points
            case ('NX_HIT')
                read (buff(equal_pos+1:), *) hit % Nx
            case ('NY_HIT')
                read (buff(equal_pos+1:), *) hit % Ny
            case ('NZ_HIT')
                read (buff(equal_pos+1:), *) hit % Nz

            ! Names of the input files
            case ('U_FILE')
                read (buff(equal_pos+1:), *) hit % u_file
            case ('V_FILE')
                read (buff(equal_pos+1:), *) hit % v_file
            case ('W_FILE')
                read (buff(equal_pos+1:), *) hit % w_file
#endif

            case default
                if (coord == 0) write(*,*) 'Found unused data value in '       &
                    // block_name // ' block: ' // buff(1:equal_pos-1)
        end select
    elseif (block_exit_pos == 1) then
        if( use_mean_p_force .AND. eval_mean_p_force ) then
            val_read = mean_p_force
            ! Evaluate the mean pressure force
            mean_p_force = 1.0_rprec / L_z
            if (coord == 0 .AND. abs( val_read - mean_p_force ) >= thresh)     &
                call mesg(sub_name, 'Reseting mean_p_force to: ', mean_p_force)
        endif
        return
    else
        call error( sub_name, block_name //                                    &
        ' data block not formatted correctly: ' // buff(1:equal_pos-1) )
    endif
enddo

end subroutine  flow_cond_block

!*******************************************************************************
subroutine output_block()
!*******************************************************************************
use param
implicit none

character(*), parameter :: block_name = 'OUTPUT'

do
    call readline(lun, line, buff, block_entry_pos, block_exit_pos,            &
        equal_pos, ios )

    if (ios /= 0) call error( sub_name, 'Bad read in block')

    if (block_exit_pos == 0) then

        ! Check that the data entry conforms to correct format
        call checkentry()

        select case (uppercase(buff(1:equal_pos-1)))
            case ('WBASE')
                read (buff(equal_pos+1:), *) wbase
            case ('NENERGY')
                read (buff(equal_pos+1:), *) nenergy
            case ('LAG_CFL_COUNT')
                read (buff(equal_pos+1:), *) lag_cfl_count
            case ('CHECKPOINT_DATA')
                read (buff(equal_pos+1:), *) checkpoint_data
            case ('CHECKPOINT_NSKIP')
                read (buff(equal_pos+1:), *) checkpoint_nskip
            case ('TAVG_CALC')
                read (buff(equal_pos+1:), *) tavg_calc
            case ('TAVG_NSTART')
                read (buff(equal_pos+1:), *) tavg_nstart
            case ('TAVG_NEND')
                read (buff(equal_pos+1:), *) tavg_nend
            case ('TAVG_NSKIP')
                read (buff(equal_pos+1:), *) tavg_nskip
            case ('POINT_CALC')
                read (buff(equal_pos+1:), *) point_calc
            ! Only read if point data is to be recorded. It is important that
            ! the following only be used elsewhere in the code if
            ! point_calc=.true.; also it is required that point_calc be listed
            ! before the rest in lesgo.conf
            case ('POINT_NSTART')
                if( point_calc ) read (buff(equal_pos+1:), *) point_nstart
            case ('POINT_NEND')
                if( point_calc ) read (buff(equal_pos+1:), *) point_nend
            case ('POINT_NSKIP')
                if( point_calc ) read (buff(equal_pos+1:), *) point_nskip
            case ('POINT_LOC')
                call parse_vector( buff(equal_pos+1:), point_nloc, point_loc )
            case ('DOMAIN_CALC')
                read (buff(equal_pos+1:), *) domain_calc
            case ('DOMAIN_NSTART')
                read (buff(equal_pos+1:), *) domain_nstart
            case ('DOMAIN_NEND')
                read (buff(equal_pos+1:), *) domain_nend
            case ('DOMAIN_NSKIP')
                read (buff(equal_pos+1:), *) domain_nskip
            case ('XPLANE_CALC')
                read (buff(equal_pos+1:), *) xplane_calc
            case ('XPLANE_NSTART')
                read (buff(equal_pos+1:), *) xplane_nstart
            case ('XPLANE_NEND')
                read (buff(equal_pos+1:), *) xplane_nend
            case ('XPLANE_NSKIP')
                read (buff(equal_pos+1:), *) xplane_nskip
            case ('XPLANE_LOC')
                call parse_vector( buff(equal_pos+1:), xplane_nloc, xplane_loc )
            case ('YPLANE_CALC')
                read (buff(equal_pos+1:), *) yplane_calc
            case ('YPLANE_NSTART')
                read (buff(equal_pos+1:), *) yplane_nstart
            case ('YPLANE_NEND')
                read (buff(equal_pos+1:), *) yplane_nend
            case ('YPLANE_NSKIP')
                read (buff(equal_pos+1:), *) yplane_nskip
            case ('YPLANE_LOC')
                call parse_vector( buff(equal_pos+1:), yplane_nloc, yplane_loc )
            case ('ZPLANE_CALC')
                read (buff(equal_pos+1:), *) zplane_calc
            case ('ZPLANE_NSTART')
                read (buff(equal_pos+1:), *) zplane_nstart
            case ('ZPLANE_NEND')
                read (buff(equal_pos+1:), *) zplane_nend
            case ('ZPLANE_NSKIP')
                read (buff(equal_pos+1:), *) zplane_nskip
            case ('ZPLANE_LOC')
                call parse_vector( buff(equal_pos+1:), zplane_nloc, zplane_loc )
            case default
                if (coord == 0) write(*,*) 'Found unused data value in '       &
                    // block_name // ' block: ' // buff(1:equal_pos-1)
        end select
    elseif (block_exit_pos == 1 ) then
        return
    else
        call error( sub_name, block_name //                                    &
            ' data block not formatted correctly: ' // buff(1:equal_pos-1) )
    endif
enddo

end subroutine  output_block

#ifdef PPLVLSET
!*******************************************************************************
subroutine level_set_block()
!*******************************************************************************
use level_set_base
implicit none

character(*), parameter :: block_name = 'LEVEL_SET'

do
    call readline( lun, line, buff, block_entry_pos, block_exit_pos,           &
        equal_pos, ios )

    if (ios /= 0) call error( sub_name, 'Bad read in block')

    if (block_exit_pos == 0) then

        ! Check that the data entry conforms to correct format
        call checkentry()

        select case (uppercase(buff(1:equal_pos-1)))
            case ('GLOBAL_CA_CALC')
                read (buff(equal_pos+1:), *) global_CA_calc
            case ('GLOBAL_CA_NSKIP')
                read (buff(equal_pos+1:), *) global_CA_nskip
            case ('VEL_BC')
                read (buff(equal_pos+1:), *) vel_bc
            case ('USE_LOG_PROFILE')
                read (buff(equal_pos+1:), *) use_log_profile
            case ('USE_ENFORCE_UN')
                read (buff(equal_pos+1:), *) use_enforce_un
            case ('PHYSBC')
                read (buff(equal_pos+1:), *) physBC
            case ('USE_SMOOTH_TAU')
                read (buff(equal_pos+1:), *) use_smooth_tau
            case ('USE_EXTRAP_TAU_LOG')
                read (buff(equal_pos+1:), *) use_extrap_tau_log
            case ('USE_EXTRAP_TAU_SIMPLE')
                read (buff(equal_pos+1:), *) use_extrap_tau_simple
            case ('USE_MODIFY_DUTDN')
                read (buff(equal_pos+1:), *) use_modify_dutdn
            case ('LAG_DYN_MODIFY_BETA')
                read (buff(equal_pos+1:), *) lag_dyn_modify_beta
            case ('SMOOTH_MODE')
                read (buff(equal_pos+1:), *) smooth_mode
            case ('ZO_LEVEL_SET')
                read (buff(equal_pos+1:), *) zo_level_set
            case ('USE_TREES')
                read (buff(equal_pos+1:), *) use_trees
#ifdef PPMPI
            case ('NPHITOP')
                read (buff(equal_pos+1:), *) nphitop
            case ('NPHIBOT')
                read (buff(equal_pos+1:), *) nphibot
            case ('NVELTOP')
                read (buff(equal_pos+1:), *) nveltop
            case ('NVELBOT')
                read (buff(equal_pos+1:), *) nvelbot
            case ('NTAUTOP')
                read (buff(equal_pos+1:), *) ntautop
            case ('NTAUBOT')
                read (buff(equal_pos+1:), *) ntaubot
            case ('NFMMTOP')
                read (buff(equal_pos+1:), *) nFMMtop
            case ('NFMMBOT')
                read (buff(equal_pos+1:), *) nFMMbot
#endif
            case default
                if (coord == 0) write(*,*) 'Found unused data value in '       &
                    // block_name // ' block: ' // buff(1:equal_pos-1)
        end select
    elseif( block_exit_pos == 1 ) then
        return
    else
        call error( sub_name, block_name //                                    &
            ' data block not formatted correctly: ' // buff(1:equal_pos-1) )

    endif
enddo

end subroutine  level_set_block
#endif

#ifdef PPTURBINES
!*******************************************************************************
subroutine turbines_block()
!*******************************************************************************
use turbines
implicit none

character(*), parameter :: block_name = 'TURBINES'

<<<<<<< HEAD
do 

  call readline( lun, line, buff, block_entry_pos, block_exit_pos, &
                 equal_pos, ios )
  if (ios /= 0) call error( sub_name, 'Bad read in block')

  if( block_exit_pos == 0 ) then

     ! Check that the data entry conforms to correct format
     call checkentry()

     select case (uppercase(buff(1:equal_pos-1)))

     case ('NUM_X')
        read (buff(equal_pos+1:), *) num_x
     case ('NUM_Y')
        read (buff(equal_pos+1:), *) num_y

     case ('DIA_ALL')
        read (buff(equal_pos+1:), *) dia_all
     case ('HEIGHT_ALL')
        read (buff(equal_pos+1:), *) height_all
     case ('THK_ALL')
        read (buff(equal_pos+1:), *) thk_all

     case ('ORIENTATION')
        read (buff(equal_pos+1:), *) orientation
     case ('STAG_PERC')
        read (buff(equal_pos+1:), *) stag_perc

     case ('THETA1_ALL')
        read (buff(equal_pos+1:), *) theta1_all
     case ('THETA2_ALL')
        read (buff(equal_pos+1:), *) theta2_all

     case ('CT_PRIME')
        read (buff(equal_pos+1:), *) Ct_prime
        
     case ('READ_PARAM')
        read (buff(equal_pos+1:), *) read_param     

     case ('DYN_THETA1')
        read (buff(equal_pos+1:), *) dyn_theta1
     case ('DYN_THETA2')
        read (buff(equal_pos+1:), *) dyn_theta2
     case ('DYN_CT_PRIME')
        read (buff(equal_pos+1:), *) dyn_Ct_prime

     case ('T_AVG_DIM')
        read (buff(equal_pos+1:), *) T_avg_dim

     case ('ALPHA')
        read (buff(equal_pos+1:), *) alpha
     case ('FILTER_CUTOFF')
        read (buff(equal_pos+1:), *) filter_cutoff
     case ('TBASE')
        read (buff(equal_pos+1:), *) tbase
     
     case ('USE_RECEDING_HORIZON')
        read (buff(equal_pos+1:), *) use_receding_horizon
     case ('SOLVER')
        read (buff(equal_pos+1:), *) solver
     case ('ADVANCEMENT_BASE')
        read (buff(equal_pos+1:), *) advancement_base
     case ('HORIZON_TIME')
        read (buff(equal_pos+1:), *) horizon_time
     case ('MAX_ITER')
        read (buff(equal_pos+1:), *) max_iter
     case ('PHI_TAU')
        read (buff(equal_pos+1:), *) phi_tau
     case ('CT_PRIME_MIN')
        read (buff(equal_pos+1:), *) Ct_prime_min
     case ('CT_PRIME_MAX')
        read (buff(equal_pos+1:), *) Ct_prime_max
        
     case ('USE_WAKE_MODEL')
        read (buff(equal_pos+1:), *) use_wake_model
     case ('TAU_U_INFTY')
        read (buff(equal_pos+1:), *) tau_U_infty
     case ('SIGMA_DU')
        read (buff(equal_pos+1:), *) sigma_du
     case ('SIGMA_K')
        read (buff(equal_pos+1:), *) sigma_k
     case ('SIGMA_PHAT')
        read (buff(equal_pos+1:), *) sigma_Phat
     case ('NUM_ENSEMBLE')
        read (buff(equal_pos+1:), *) num_ensemble

     case default
         if(coord == 0) call mesg( sub_name, 'Found unused data value in ' // block_name // ' block: ' // buff(1:equal_pos-1) )
         
     end select

  elseif( block_exit_pos == 1 ) then

     return

  else

     call error( sub_name, block_name // ' data block not formatted correctly: ' // buff(1:equal_pos-1) )

  endif

=======
do
    call readline( lun, line, buff, block_entry_pos, block_exit_pos,           &
        equal_pos, ios )

    if (ios /= 0) call error( sub_name, 'Bad read in block')

    if (block_exit_pos == 0) then

        ! Check that the data entry conforms to correct format
        call checkentry()

        select case (uppercase(buff(1:equal_pos-1)))
            case ('NUM_X')
                read (buff(equal_pos+1:), *) num_x
            case ('NUM_Y')
                read (buff(equal_pos+1:), *) num_y
            case ('DIA_ALL')
                read (buff(equal_pos+1:), *) dia_all
            case ('HEIGHT_ALL')
                read (buff(equal_pos+1:), *) height_all
            case ('THK_ALL')
                read (buff(equal_pos+1:), *) thk_all
            case ('ORIENTATION')
                read (buff(equal_pos+1:), *) orientation
            case ('STAG_PERC')
                read (buff(equal_pos+1:), *) stag_perc
            case ('THETA1_ALL')
                read (buff(equal_pos+1:), *) theta1_all
            case ('THETA2_ALL')
                read (buff(equal_pos+1:), *) theta2_all
            case ('CT_PRIME')
                read (buff(equal_pos+1:), *) Ct_prime
            case ('READ_PARAM')
                read (buff(equal_pos+1:), *) read_param
            case ('DYN_THETA1')
                read (buff(equal_pos+1:), *) dyn_theta1
            case ('DYN_THETA2')
                read (buff(equal_pos+1:), *) dyn_theta2
            case ('DYN_CT_PRIME')
                read (buff(equal_pos+1:), *) dyn_Ct_prime
            case ('T_AVG_DIM')
                read (buff(equal_pos+1:), *) T_avg_dim
            case ('ALPHA')
                read (buff(equal_pos+1:), *) alpha
            case ('FILTER_CUTOFF')
                read (buff(equal_pos+1:), *) filter_cutoff
            case ('TBASE')
                read (buff(equal_pos+1:), *) tbase
            case default
                if (coord == 0) write(*,*) 'Found unused data value in '       &
                    // block_name // ' block: ' // buff(1:equal_pos-1)
        end select
    elseif (block_exit_pos == 1) then
        return
    else
        call error( sub_name, block_name //                                    &
            ' data block not formatted correctly: ' // buff(1:equal_pos-1) )
    endif
>>>>>>> 47fcce99
enddo

end subroutine turbines_block
#endif

!*******************************************************************************
subroutine checkentry()
!*******************************************************************************
implicit none

if( equal_pos == 0 ) call error( sub_name,                                     &
    'Bad read in block at line', line, ': ' // trim(adjustl(buff)))
! invalid if nothing after equals
if (len_trim (buff) == equal_pos) call error (sub_name,                        &
    'nothing after equals sign in line', line)

end subroutine checkentry

end subroutine read_input_conf

!*******************************************************************************
subroutine readline(lun, line, buff, block_entry_pos,                          &
    block_exit_pos, equal_pos, ios )
!*******************************************************************************
!
! This subroutine reads the specified line and determines the attributes
! of the contents of the line.
!
use string_util, only : eat_whitespace
implicit none

integer, intent(in) :: lun
integer, intent(inout) :: line
character(*), intent(inout) :: buff
integer, intent(out) :: block_entry_pos, block_exit_pos, equal_pos, ios

block_entry_pos = 0
block_exit_pos = 0
equal_pos = 0
ios = -1

do
    line = line + 1
    read (lun, '(a)', iostat=ios) buff
    if (ios /= 0) exit

    call eat_whitespace (buff)

    if (verify (buff, ' ') == 0) cycle              ! drop blank lines

    if (buff (1:len (comment)) == comment) cycle    ! drop comment lines

    block_entry_pos = index( buff, block_entry )
    block_exit_pos = index( buff, block_exit )
    equal_pos = index( buff, equal )

    exit
enddo

end subroutine readline

!*******************************************************************************
subroutine parse_vector_real( string, nelem, vector )
!*******************************************************************************
use types, only : rprec
use messages
use string_util, only : split_string

implicit none

character(*), parameter :: sub_name = mod_name // '.parse_vector_real'

character(*), intent(in) :: string
integer, intent(out) :: nelem
real(rprec), allocatable, dimension(:), intent(inout) :: vector
character(CHAR_BUFF_LENGTH), dimension(:), allocatable :: svector

call split_string( string, delim_minor, nelem, svector )

if (allocated( vector )) then
    ! Check that things are consistent
    if (nelem /= size( vector ) ) call error(sub_name,                         &
        'mismatch in element number and vector size')
else
    ! Now allocate the output vector if not allocated
    ! outside of parse_vector_real
    allocate( vector( nelem ) )
endif

! Read the string vector into the vector
read( svector(1:nelem), *) vector(1:nelem)

deallocate(svector)

end subroutine parse_vector_real

!*******************************************************************************
subroutine parse_vector_point3D( string, nelem, vector )
!*******************************************************************************
use types, only : rprec, point3D_t
use messages
use string_util, only : split_string

implicit none

character(*), parameter :: sub_name = mod_name // '.parse_vector_point3d'

character(*), intent(in) :: string
integer, intent(out) :: nelem
type(point3D_t), allocatable, dimension(:), intent(inout) :: vector
character(CHAR_BUFF_LENGTH), allocatable, dimension(:) :: svector
integer :: n, nelem_minor
real(rprec), allocatable, dimension(:) :: vector_minor

allocate( vector_minor(3) )

! Split based on major delimiter (allocates svector)
call split_string( string, delim_major, nelem, svector )

if (allocated( vector )) then
    ! Check that things are consistent
    if( nelem /= size( vector ) ) call error( sub_name,                        &
        'mismatch in element number and vector size')
    else
    ! Now allocate the output vector if not allocated
    ! outside of parse_vector_real
    allocate( vector( nelem ) )
endif

! Now parse result string
do n = 1, nelem
   ! Dimension of the minor vector
   nelem_minor = 3

   call parse_vector_real( svector(n), nelem_minor, vector_minor )

   ! Check that the number of elements has not been reset
   if( nelem_minor /= 3 ) call error(sub_name, 'vector not specified correctly')

   vector(n) = point3D_t((/vector_minor(1), vector_minor(2), vector_minor(3)/))
enddo

deallocate(svector)

end subroutine parse_vector_point3D

end module input_util<|MERGE_RESOLUTION|>--- conflicted
+++ resolved
@@ -672,111 +672,6 @@
 
 character(*), parameter :: block_name = 'TURBINES'
 
-<<<<<<< HEAD
-do 
-
-  call readline( lun, line, buff, block_entry_pos, block_exit_pos, &
-                 equal_pos, ios )
-  if (ios /= 0) call error( sub_name, 'Bad read in block')
-
-  if( block_exit_pos == 0 ) then
-
-     ! Check that the data entry conforms to correct format
-     call checkentry()
-
-     select case (uppercase(buff(1:equal_pos-1)))
-
-     case ('NUM_X')
-        read (buff(equal_pos+1:), *) num_x
-     case ('NUM_Y')
-        read (buff(equal_pos+1:), *) num_y
-
-     case ('DIA_ALL')
-        read (buff(equal_pos+1:), *) dia_all
-     case ('HEIGHT_ALL')
-        read (buff(equal_pos+1:), *) height_all
-     case ('THK_ALL')
-        read (buff(equal_pos+1:), *) thk_all
-
-     case ('ORIENTATION')
-        read (buff(equal_pos+1:), *) orientation
-     case ('STAG_PERC')
-        read (buff(equal_pos+1:), *) stag_perc
-
-     case ('THETA1_ALL')
-        read (buff(equal_pos+1:), *) theta1_all
-     case ('THETA2_ALL')
-        read (buff(equal_pos+1:), *) theta2_all
-
-     case ('CT_PRIME')
-        read (buff(equal_pos+1:), *) Ct_prime
-        
-     case ('READ_PARAM')
-        read (buff(equal_pos+1:), *) read_param     
-
-     case ('DYN_THETA1')
-        read (buff(equal_pos+1:), *) dyn_theta1
-     case ('DYN_THETA2')
-        read (buff(equal_pos+1:), *) dyn_theta2
-     case ('DYN_CT_PRIME')
-        read (buff(equal_pos+1:), *) dyn_Ct_prime
-
-     case ('T_AVG_DIM')
-        read (buff(equal_pos+1:), *) T_avg_dim
-
-     case ('ALPHA')
-        read (buff(equal_pos+1:), *) alpha
-     case ('FILTER_CUTOFF')
-        read (buff(equal_pos+1:), *) filter_cutoff
-     case ('TBASE')
-        read (buff(equal_pos+1:), *) tbase
-     
-     case ('USE_RECEDING_HORIZON')
-        read (buff(equal_pos+1:), *) use_receding_horizon
-     case ('SOLVER')
-        read (buff(equal_pos+1:), *) solver
-     case ('ADVANCEMENT_BASE')
-        read (buff(equal_pos+1:), *) advancement_base
-     case ('HORIZON_TIME')
-        read (buff(equal_pos+1:), *) horizon_time
-     case ('MAX_ITER')
-        read (buff(equal_pos+1:), *) max_iter
-     case ('PHI_TAU')
-        read (buff(equal_pos+1:), *) phi_tau
-     case ('CT_PRIME_MIN')
-        read (buff(equal_pos+1:), *) Ct_prime_min
-     case ('CT_PRIME_MAX')
-        read (buff(equal_pos+1:), *) Ct_prime_max
-        
-     case ('USE_WAKE_MODEL')
-        read (buff(equal_pos+1:), *) use_wake_model
-     case ('TAU_U_INFTY')
-        read (buff(equal_pos+1:), *) tau_U_infty
-     case ('SIGMA_DU')
-        read (buff(equal_pos+1:), *) sigma_du
-     case ('SIGMA_K')
-        read (buff(equal_pos+1:), *) sigma_k
-     case ('SIGMA_PHAT')
-        read (buff(equal_pos+1:), *) sigma_Phat
-     case ('NUM_ENSEMBLE')
-        read (buff(equal_pos+1:), *) num_ensemble
-
-     case default
-         if(coord == 0) call mesg( sub_name, 'Found unused data value in ' // block_name // ' block: ' // buff(1:equal_pos-1) )
-         
-     end select
-
-  elseif( block_exit_pos == 1 ) then
-
-     return
-
-  else
-
-     call error( sub_name, block_name // ' data block not formatted correctly: ' // buff(1:equal_pos-1) )
-
-  endif
-
-=======
 do
     call readline( lun, line, buff, block_entry_pos, block_exit_pos,           &
         equal_pos, ios )
@@ -825,6 +720,34 @@
                 read (buff(equal_pos+1:), *) filter_cutoff
             case ('TBASE')
                 read (buff(equal_pos+1:), *) tbase
+            case ('USE_RECEDING_HORIZON')
+                read (buff(equal_pos+1:), *) use_receding_horizon
+            case ('SOLVER')
+                read (buff(equal_pos+1:), *) solver
+            case ('ADVANCEMENT_BASE')
+                read (buff(equal_pos+1:), *) advancement_base
+            case ('HORIZON_TIME')
+                read (buff(equal_pos+1:), *) horizon_time
+            case ('MAX_ITER')
+                read (buff(equal_pos+1:), *) max_iter
+            case ('PHI_TAU')
+                read (buff(equal_pos+1:), *) phi_tau
+            case ('CT_PRIME_MIN')
+                read (buff(equal_pos+1:), *) Ct_prime_min
+            case ('CT_PRIME_MAX')
+                read (buff(equal_pos+1:), *) Ct_prime_max
+            case ('USE_WAKE_MODEL')
+                read (buff(equal_pos+1:), *) use_wake_model
+            case ('TAU_U_INFTY')
+                read (buff(equal_pos+1:), *) tau_U_infty
+            case ('SIGMA_DU')
+                read (buff(equal_pos+1:), *) sigma_du
+            case ('SIGMA_K')
+                read (buff(equal_pos+1:), *) sigma_k
+            case ('SIGMA_PHAT')
+                read (buff(equal_pos+1:), *) sigma_Phat
+            case ('NUM_ENSEMBLE')
+                read (buff(equal_pos+1:), *) num_ensemble
             case default
                 if (coord == 0) write(*,*) 'Found unused data value in '       &
                     // block_name // ' block: ' // buff(1:equal_pos-1)
@@ -835,7 +758,6 @@
         call error( sub_name, block_name //                                    &
             ' data block not formatted correctly: ' // buff(1:equal_pos-1) )
     endif
->>>>>>> 47fcce99
 enddo
 
 end subroutine turbines_block
