!!
!!  Copyright (C) 2009-2017  Johns Hopkins University
!!
!!  This file is part of lesgo.
!!
!!  lesgo is free software: you can redistribute it and/or modify
!!  it under the terms of the GNU General Public License as published by
!!  the Free Software Foundation, either version 3 of the License, or
!!  (at your option) any later version.
!!
!!  lesgo is distributed in the hope that it will be useful,
!!  but WITHOUT ANY WARRANTY; without even the implied warranty of
!!  MERCHANTABILITY or FITNESS FOR A PARTICULAR PURPOSE.  See the
!!  GNU General Public License for more details.
!!
!!  You should have received a copy of the GNU General Public License
!!  along with lesgo.  If not, see <http://www.gnu.org/licenses/>.
!!

!*******************************************************************************
module functions
!*******************************************************************************
use messages
use types, only : rprec
implicit none

save
private
<<<<<<< HEAD
public interp_to_uv_grid,   &
    trilinear_interp,       &
    bilinear_interp,        &
    binary_search,          &
    linear_interp,          &
    cell_indx,              &
    buff_indx,              &
    points_avg_3d,          & 
    plane_avg_3d,           &     
    interp_to_w_grid,       &
    get_tau_wall
=======

public interp_to_uv_grid, trilinear_interp, trilinear_interp_w,                &
    bilinear_interp, linear_interp, cell_indx, buff_indx, interp_to_w_grid,    &
    get_tau_wall_bot, get_tau_wall_top
>>>>>>> 08fc1240

character (*), parameter :: mod_name = 'functions'

interface linear_interp
    module procedure :: linear_interp_ss
    module procedure :: linear_interp_sa
    module procedure :: linear_interp_aa
end interface linear_interp

interface bilinear_interp
    module procedure :: bilinear_interp_ss
    module procedure :: bilinear_interp_sa
    module procedure :: bilinear_interp_aa
end interface bilinear_interp

contains

!*******************************************************************************
function interp_to_uv_grid(var, lbz) result(var_uv)
!*******************************************************************************
!  This function interpolates the array var, which resides on the w-grid,
!  onto the uv-grid variable var_uv using linear interpolation. It is
!  important to note that message passing is required for MPI cases and
!  all processors must call this routine. If this subroutine is call from a
!  only a subset of the total processors, the code will hang due to the usage
!  of the syncronous send/recv functions and certain processors waiting
!  to recv data but it never gets there.
!
!  NOTE: It is assumed that the size of var and var_uv are the same as the
!  coord (processor) domain and that k=nz-1 (k=0) and k=1 (k=nz) are overlap
!  nodes - no interpolation is performed for k=0 and k=nz
!
!  It is assumed that the array var has been synced if using MPI.

use types, only : rprec
use param, only : nz
use messages
#ifdef PPMPI
use param, only : coord, nproc
use mpi_defs, only : mpi_sync_real_array, MPI_SYNC_DOWN, MPI_SYNC_DOWNUP
#endif
implicit none

real(rprec), dimension(:,:,lbz:), intent(in) :: var
integer, intent(in) :: lbz
real(rprec), allocatable, dimension(:,:,:) :: var_uv

integer :: sx,sy,ubz

character (*), parameter :: sub_name = mod_name // '.interp_to_uv_grid'

sx = size(var,1)
sy = size(var,2)
ubz = ubound(var,3)

if( ubz .ne. nz ) call error(sub_name, 'Input array must lbz:nz z dimensions.')

allocate(var_uv(sx,sy,lbz:ubz))

!do k=1,ubz-1
!  do j=1,uby
!    do i=1,ubx
!      var_uv(i,j,k) = 0.5_rprec * (var(i,j,k+1) + var(i,j,k))
!    enddo
!  enddo
!enddo
! Perform the interpolation
var_uv(:,:,1:ubz-1) = 0.5_rprec * (var(:,:,2:ubz) + var(:,:,1:ubz-1))

#ifdef PPMPI
!  Take care of top "physical" boundary
if(coord == nproc - 1) var_uv(:,:,ubz) = var_uv(:,:,ubz-1)

!  Sync all overlapping data
if( lbz == 0 ) then
    call mpi_sync_real_array( var_uv, lbz, MPI_SYNC_DOWNUP )
elseif( lbz == 1 ) then
!     call mpi_sendrecv(var_uv(:,:,1), ubx*uby, MPI_RPREC, down, 1,  &
!                       var_uv(:,:,nz), ubx*uby, mpi_rprec, up, 1,   &
!                       comm, status, ierr)
    call mpi_sync_real_array( var_uv, lbz, MPI_SYNC_DOWN )
endif
#else
!  Take care of top "physical" boundary
var_uv(:,:,ubz) = var_uv(:,:,ubz-1)
#endif

!deallocate(var_uv)

!#ifdef PPMPI
!deallocate(buf)
!#endif

end function interp_to_uv_grid

!*******************************************************************************
function interp_to_w_grid(var, lbz) result(var_w)
!*******************************************************************************
!  This function interpolates the array var, which resides on the uv-grid,
!  onto the w-grid variable var_w using linear interpolation. It is
!  important to note that message passing is required for MPI cases and
!  all processors must call this routine. If this subroutine is call from a
!  only a subset of the total processors, the code will hang due to the usage
!  of the syncronous send/recv functions and certain processors waiting
!  to recv data but it never gets there.
!
!  NOTE: It is assumed that the size of var and var_w are the same as the
!  coord (processor) domain and that k=nz-1 (k=0) and k=1 (k=nz) are overlap
!  nodes - no interpolation is performed for k=0 and k=nz
!
!  ALSO: Bogus values at coord==0 and k==0 might lead to problems with the
!  k==1 interpolated value.  Velocities and sgs stresses (txx,txy,tyy,tzz)
!  are exactly zero at this point (k==1 on the w-grid), though, and can
!  therefore be set manually after this interpolation.

use types, only : rprec
use param, only : nz
use messages
#ifdef PPMPI
use mpi_defs, only : mpi_sync_real_array, MPI_SYNC_DOWN, MPI_SYNC_DOWNUP
#endif
implicit none

real(rprec), dimension(:,:,lbz:), intent(in) :: var
integer, intent(in) :: lbz
real(rprec), allocatable, dimension(:,:,:) :: var_w
integer :: sx,sy,ubz
!integer :: i,j,k

character (*), parameter :: sub_name = mod_name // '.interp_to_w_grid'

sx = size(var,1)
sy = size(var,2)
ubz = ubound(var,3)

if( ubz .ne. nz ) call error(sub_name, 'Input array must lbz:nz z dimensions.')

allocate(var_w(sx,sy,lbz:ubz))

! Perform the interpolation - does not work for lbz level
var_w(:,:,lbz+1:ubz) = 0.5_rprec * (var(:,:,lbz:ubz-1) + var(:,:,lbz+1:ubz))


#ifdef PPMPI
!  Sync all overlapping data
if( lbz == 0 ) then
    call mpi_sync_real_array( var_w, lbz, MPI_SYNC_DOWNUP )
elseif( lbz == 1 ) then
    call mpi_sync_real_array( var_w, lbz, MPI_SYNC_DOWN )
endif
#endif

end function interp_to_w_grid

!*******************************************************************************
integer function cell_indx_w(indx,dx,px)
!*******************************************************************************
! This routine takes index=['i' or 'j' or 'k'] and the magnitude of the
!   spacing=[dx or dy or dz] and the [x or y or z] location and returns
!   the value of the lower index (cell index). Also include is implicit
!   wrapping of the spatial location px. For z, the w-grid is used. To
!   use uv-grid for cell index, please see cell_indx() function.
!
!  cell_indx should always be:
!  1<= cell_indx <= Nx
!  or
!  1<= cell_indx <= Ny
!  or
!  lbz <= cell_indx < Nz
!
use types, only : rprec
use grid_m
use messages
use param, only : nx, ny, nz, L_x, L_y, L_z, lbz
implicit none

character (*), intent (in) :: indx
real(rprec), intent(in) :: dx
real(rprec) :: px ! Global value
character (*), parameter :: func_name = mod_name // '.cell_indx'
real(rprec), parameter :: thresh = 1.e-9_rprec
real(rprec), pointer, dimension(:) :: zw

! Nullify pointers
nullify(zw)
! Intialize result
cell_indx_w = -1

if(.not. grid % built) call grid%build()

zw => grid % zw

select case (indx)
    case ('i')
        ! Autowrap spatial point
        px = modulo(px,L_x)
        ! Check lower boundary
        if( abs(px) / L_x < thresh ) then
            cell_indx_w = 1
            ! Check upper boundary
        elseif( abs( px - L_x ) / L_x < thresh ) then
            cell_indx_w = Nx
        else
            ! Returned values 1 < cell_indx < Nx
            cell_indx_w = floor (px / dx) + 1
        endif
    case ('j')
        ! Autowrap spatial point
        px = modulo(px, L_y)

        ! Check lower boundary
        if( abs(px) / L_y < thresh ) then
            cell_indx_w = 1
        ! Check upper boundary
        elseif( abs( px - L_y ) / L_y < thresh ) then
            cell_indx_w = Ny
        else
            ! Returned values 1 < cell_indx < Ny
            cell_indx_w = floor (px / dx) + 1
        endif
    !  Need to compute local distance to get local k index
    case ('k')
        ! Check upper boundary
        if( abs( px - zw(Nz) ) / L_z < thresh ) then
            cell_indx_w = Nz-1
        else
            cell_indx_w = floor ((px - zw(1)) / dx) + 1
        endif
end select

nullify(zw)

end function cell_indx_w


!*******************************************************************************
integer function cell_indx(indx,dx,px)
!*******************************************************************************
! This routine takes index=['i' or 'j' or 'k'] and the magnitude of the
!   spacing=[dx or dy or dz] and the [x or y or z] location and returns
!   the value of the lower index (cell index). Also include is implicit
!   wrapping of the spatial location px
!
!  cell_indx should always be:
!  1<= cell_indx <= Nx
!  or
!  1<= cell_indx <= Ny
!  or
!  lbz <= cell_indx < Nz
!
use types, only : rprec
use grid_m
use messages
use param, only : nx, ny, nz, L_x, L_y, L_z, lbz
implicit none

character (*), intent (in) :: indx
real(rprec), intent(in) :: dx
real(rprec) :: px ! Global value
character (*), parameter :: func_name = mod_name // '.cell_indx'
real(rprec), parameter :: thresh = 1.e-9_rprec
real(rprec), pointer, dimension(:) :: z

! Nullify pointers
nullify(z)
! Intialize result
cell_indx = -1

if(.not. grid % built) call grid%build()

z => grid % z

select case (indx)
    case ('i')
        ! Autowrap spatial point
        px = modulo(px,L_x)

        ! Check lower boundary
        if( abs(px) / L_x < thresh ) then
            cell_indx = 1
        ! Check upper boundary
        elseif( abs( px - L_x ) / L_x < thresh ) then
            cell_indx = Nx
        else
            ! Returned values 1 < cell_indx < Nx
            cell_indx = floor (px / dx) + 1
        endif
    case ('j')
        ! Autowrap spatial point
        px = modulo(px, L_y)

        ! Check lower boundary
        if( abs(px) / L_y < thresh ) then
            cell_indx = 1
        ! Check upper boundary
        elseif( abs( px - L_y ) / L_y < thresh ) then
            cell_indx = Ny
        else
            ! Returned values 1 < cell_indx < Ny
            cell_indx = floor (px / dx) + 1
        endif
    !  Need to compute local distance to get local k index
    case ('k')
        ! Check upper boundary
        if( abs( px - z(Nz) ) / L_z < thresh ) then
            cell_indx = Nz-1
        else
            cell_indx = floor ((px - z(1)) / dx) + 1
        endif
end select

nullify(z)

end function cell_indx

!*******************************************************************************
real(rprec) function trilinear_interp_w(var,lbz,xyz)
!*******************************************************************************
!
!  This subroutine perform trilinear interpolation for a point that
!  exists in the cell with lower dimension (cell index) : istart,jstart,kstart
!  for the point xyz
!
!  istart, jstart, kstart are used to determine the cell location on the
!  w-grid (with exceptions, see below); these are defined in output_init
!
!  This assumes that var is on the w-grid, except (jz=1 .and. coord==0)
!  .or. (jz=nz .and. coord==nproc-1) when these are near wall BC, in which case
!  the var is assumed to be on the uv-grid. This oddity is because this
!  function is designed for interpolating variables for the lagrangian subgrid
!  models and for wall BC lesgo stores nu_t not at the wall but 0.5*dz off it.
!
!  The variable sent to this subroutine should have a lower-bound-on-z
!  (lbz) set as an input so the k-index will match the k-index of z.
!  Before calling this function, make sure the point exists on the coord
!  [ test using: z(1) \leq z_p < z(nz-1) ]
!
use grid_m
use types, only : rprec
use param, only : dx, dy, dz, coord, nproc, lbc_mom, ubc_mom, nz
implicit none

integer, intent(in) :: lbz
real(rprec), dimension(:,:,lbz:), intent(in) :: var
integer :: istart, jstart, kstart, istart1, jstart1, kstart1
real(rprec), intent(in), dimension(3) :: xyz
!integer, parameter :: nvar = 3
real(rprec) :: u1, u2, u3, u4, u5, u6
real(rprec) :: xdiff, ydiff, zdiff
real(rprec), pointer, dimension(:) :: x, y, z, zw
integer, pointer, dimension(:) :: autowrap_i, autowrap_j
nullify(x,y,z,zw)
nullify(autowrap_i, autowrap_j)

x  => grid % x
y  => grid % y
z  => grid % z
zw => grid % zw
autowrap_i => grid % autowrap_i
autowrap_j => grid % autowrap_j

!  Initialize stuff
u1 = 0._rprec; u2 = 0._rprec; u3 = 0._rprec;
u4 = 0._rprec; u5 = 0._rprec; u6 = 0._rprec

! X and Y index not affected by z-grid details
! Determine istart, jstart by calling cell_indx
istart = cell_indx_w('i',dx,xyz(1)) ! 1<= istart <= Nx
jstart = cell_indx_w('j',dy,xyz(2)) ! 1<= jstart <= Ny

! Set +1 values
istart1 = autowrap_i(istart+1) ! Autowrap index
jstart1 = autowrap_j(jstart+1) ! Autowrap index

!  Compute xdiff
xdiff = xyz(1) - x(istart)
!  Compute ydiff
ydiff = xyz(2) - y(jstart)


if(coord==0 .and. lbc_mom>0 .and. xyz(3) < zw(2)) then
    ! special case
    if (xyz(3) < z(1)) then
        ! below first point, zero grad BC
        kstart  = 1
        kstart1 = 1 ! use same z-index for both sides of interp (zero grad)
        zdiff = 0._rprec  ! kstart==kstart1, so u1==u3 .and. u2==u4, so u5==u6
        ! therefore, zdiff is irrelevant in this case
    else
        ! in-between jz=1 and jz=2, which are sep by only 0.5*dz
        kstart  = 1
        kstart1 = 2
        zdiff   = 2._rprec*(xyz(3) - z(kstart)) ! use uvp-grid for z
        ! multiply by 2 to achieve effective dz/2 in last step of interp
    end if
else if (coord==nproc-1 .and. ubc_mom>0 .and. xyz(3) > zw(nz-1)) then
    ! special case
    if (xyz(3) > z(nz-1)) then
        ! above last point, zero grad BC
        kstart  = nz
        kstart1 = nz ! use same z-index for both sides of interp (zero grad)
        zdiff = 0._rprec  ! kstart==kstart1, so u1==u3 .and. u2==u4, so u5==u6
        ! therefore, zdiff is irrelevant in this case
    else
        ! in-between jz=nz-1 and jz=nz, which are sep by only 0.5*dz
        kstart  = nz-1
        kstart1 = nz
        zdiff   = 2._rprec*(xyz(3) - zw(kstart)) ! use w-grid for z
        ! multiply by 2 to achieve effective dz/2 in last step of interp
    end if
else
    ! Determine kstart by calling cell_indx_w
    kstart = cell_indx_w('k',dz,xyz(3)) ! lbz <= kstart < Nz

    ! Set +1 values
    kstart1 = kstart + 1

    !  Compute zdiff
    zdiff = xyz(3) - zw(kstart)
end if

!  Perform the 7 linear interpolations
!  Perform interpolations in x-direction
u1 = var(istart,  jstart,  kstart)  + (xdiff) * (var(istart1, jstart,  kstart) &
    - var(istart,  jstart,  kstart)) / dx
u2 = var(istart,  jstart1, kstart)  + (xdiff) * (var(istart1, jstart1, kstart) &
    - var(istart,  jstart1, kstart)) / dx
u3 = var(istart,  jstart,  kstart1) + (xdiff) * (var(istart1, jstart,  kstart1)&
    - var(istart,  jstart,  kstart1)) / dx
u4 = var(istart,  jstart1, kstart1) + (xdiff) * (var(istart1, jstart1, kstart1)&
    - var(istart,  jstart1, kstart1)) / dx

!  Perform interpolations in y-direction
u5 = u1 + (ydiff) * (u2 - u1) / dy
u6 = u3 + (ydiff) * (u4 - u3) / dy
!  Perform interpolation in z-direction
trilinear_interp_w = u5 + (zdiff) * (u6 - u5) / dz

nullify(x,y,z,zw)
nullify(autowrap_i, autowrap_j)

end function trilinear_interp_w

!*******************************************************************************
real(rprec) function trilinear_interp(var,lbz,xyz)
!*******************************************************************************
!
!  This subroutine perform trilinear interpolation for a point that
!  exists in the cell with lower dimension (cell index) : istart,jstart,kstart
!  for the point xyz
!
!  istart, jstart, kstart are used to determine the cell location on the
!  uv-grid; these are defined in output_init
!
!  Takes care of putting w-grid variables onto the uv-grid; this assumes
!  that var is on the uv-grid
!
!  The variable sent to this subroutine should have a lower-bound-on-z
!  (lbz) set as an input so the k-index will match the k-index of z.
!  Before calling this function, make sure the point exists on the coord
!  [ test using: z(1) \leq z_p < z(nz-1) ]
!
use grid_m
use types, only : rprec
use param, only : dx, dy, dz
implicit none

integer, intent(in) :: lbz
real(rprec), dimension(:,:,lbz:), intent(in) :: var
integer :: istart, jstart, kstart, istart1, jstart1, kstart1
real(rprec), intent(in), dimension(3) :: xyz
!integer, parameter :: nvar = 3
real(rprec) :: u1, u2, u3, u4, u5, u6
real(rprec) :: xdiff, ydiff, zdiff
real(rprec), pointer, dimension(:) :: x, y, z
integer, pointer, dimension(:) :: autowrap_i, autowrap_j

nullify(x,y,z)
nullify(autowrap_i, autowrap_j)

x => grid % x
y => grid % y
z => grid % z
autowrap_i => grid % autowrap_i
autowrap_j => grid % autowrap_j

!  Initialize stuff
u1 = 0._rprec; u2 = 0._rprec; u3 = 0._rprec; u4 = 0._rprec; u5 = 0._rprec; u6=0.

! Determine istart, jstart, kstart by calling cell_indx
istart = cell_indx('i',dx,xyz(1)) ! 1<= istart <= Nx
jstart = cell_indx('j',dy,xyz(2)) ! 1<= jstart <= Ny
kstart = cell_indx('k',dz,xyz(3)) ! lbz <= kstart < Nz

! Extra term with kstart accounts for shift in var k-index if lbz.ne.1
! Set +1 values
istart1 = autowrap_i(istart+1) ! Autowrap index
jstart1 = autowrap_j(jstart+1) ! Autowrap index
kstart1 = kstart + 1

!  Compute xdiff
xdiff = xyz(1) - x(istart)
!  Compute ydiff
ydiff = xyz(2) - y(jstart)
!  Compute zdiff
zdiff = xyz(3) - z(kstart)

!  Perform the 7 linear interpolations
!  Perform interpolations in x-direction
u1 = var(istart,  jstart,  kstart)  + (xdiff) * (var(istart1, jstart,  kstart) &
    - var(istart,  jstart,  kstart)) / dx
u2 = var(istart,  jstart1, kstart)  + (xdiff) * (var(istart1, jstart1, kstart) &
    - var(istart,  jstart1, kstart)) / dx
u3 = var(istart,  jstart,  kstart1) + (xdiff) * (var(istart1, jstart,  kstart1)&
    - var(istart,  jstart,  kstart1)) / dx
u4 = var(istart,  jstart1, kstart1) + (xdiff) * (var(istart1, jstart1, kstart1)&
    - var(istart,  jstart1, kstart1)) / dx
!  Perform interpolations in y-direction
u5 = u1 + (ydiff) * (u2 - u1) / dy
u6 = u3 + (ydiff) * (u4 - u3) / dy
!  Perform interpolation in z-direction
trilinear_interp = u5 + (zdiff) * (u6 - u5) / dz

nullify(x,y,z)
nullify(autowrap_i, autowrap_j)

end function trilinear_interp

!*******************************************************************************
real(rprec) function bilinear_interp_ss(u11,u21,u12,u22,dx,dy,xdiff,ydiff)
!*******************************************************************************
!
!  This function performs linear interpolation
!
!  Inputs:
!  u11          - lower bound value in x direction for lower y
!  u21          - upper bound value in x direction for lower y
!  u12          - lower bound value in x direction for upper y
!  u22          - upper bound value in x direction for upper y
!  dx           - length delta for the grid in x direction
!  dy           - length delta for the grid in y direction
!  xdiff        - distance from the point of interest to the u11 node in x direction
!  xdiff        - distance from the point of interest to the u11 node in y direction
!
use types, only : rprec
implicit none

real(rprec), intent(in) :: u11, u12, u21, u22, dx, dy, xdiff, ydiff
real(rprec) :: v1, v2

v1 = linear_interp(u11, u21, dx, xdiff)
v2 = linear_interp(u12, u22, dx, xdiff)

bilinear_interp_ss = linear_interp(v1,v2,dy,ydiff)

end function bilinear_interp_ss

!*******************************************************************************
function bilinear_interp_sa_nocheck(x, y, v, xq, yq) result(vq)
!*******************************************************************************
!
!  This function performs the linear interpolation fo bilinear_interp_sa
!  and bilinear_interp_aa without checking bounds of the input arrays.
!  It should not be called directly.
!
implicit none
real(rprec), dimension(:), intent(in) :: x, y
real(rprec), dimension(:,:), intent(in) :: v
real(rprec), intent(in) :: xq, yq
real(rprec) :: vq
integer     :: i, j, Nx, Ny

Nx = size(x)
Ny = size(y)
i = binary_search(x, xq)
if (i == 0) then
    vq = linear_interp(y, v(1,:), yq)
else if (i == Nx) then
    vq = linear_interp(y, v(Nx,:), yq)
else
    j = binary_search(y, yq)
    if (j == 0) then
        vq = linear_interp(v(i,1), v(i+1,1), x(i+1)-x(i), xq - x(i))
    else if (j == Ny) then
        vq = linear_interp(v(i,Ny), v(i+1,Ny), x(i+1)-x(i), xq - x(i))
    else
        vq = bilinear_interp_ss( v(i,j), v(i+1,j), v(i,j+1), v(i+1,j+1), &
             x(i+1) - x(i), y(j+1) - y(j), xq - x(i), yq - y(j) )
    end if
end if

end function bilinear_interp_sa_nocheck

!*******************************************************************************
function bilinear_interp_sa(x, y, v, xq, yq) result(vq)
!*******************************************************************************
!
!  This function performs linear interpolation from a set of points
!  defined on a grid (x,y) with values v to a query point (xq, yq)
!
!  Inputs:
!  x            - array of sample points
!  v            - array of values at sample points
!  xq           - query point
!
implicit none
real(rprec), dimension(:), intent(in) :: x, y
real(rprec), dimension(:,:), intent(in) :: v
real(rprec), intent(in) :: xq, yq
real(rprec) :: vq
character(*), parameter :: func_name = mod_name // '.bilinear_interp_sa'

if ( size(v,1) /= size(x) .or. size(v,2) /= size(y)) then
    call error(func_name, 'Array v must have a size of [size(x), size(y)]')
end if

vq = bilinear_interp_sa_nocheck(x, y, v, xq, yq)

end function bilinear_interp_sa

!*******************************************************************************
function bilinear_interp_aa(x, y, v, xq, yq) result(vq)
!*******************************************************************************
!
!  This function performs linear interpolation from a set of points
!  defined on a grid (x,y) with values v to an array of query points
!  (xq, yq)
!
!  Inputs:
!  x            - array of sample points
!  v            - array of values at sample points
!  xq           - array of query points
!
implicit none
real(rprec), dimension(:), intent(in) :: x, y
real(rprec), dimension(:,:), intent(in) :: v
real(rprec), dimension(:), intent(in) :: xq, yq
real(rprec), dimension(:), allocatable :: vq
integer :: i, N
character(*), parameter :: func_name = mod_name // '.bilinear_interp_sa'

if ( size(v,1) /= size(x) .or. size(v,2) /= size(y)) then
    call error(func_name, 'Array v must have a size of [size(x), size(y)]')
end if
if ( size(xq) /= size(yq) ) then
    call error(func_name, 'Arrays xq and yq must be the same size')
end if

N = size(xq)
allocate(vq(N))

do i = 1, N
    vq(i) = bilinear_interp_sa_nocheck(x, y, v, xq(i), yq(i))
end do

end function bilinear_interp_aa

!*******************************************************************************
real(rprec) function linear_interp_ss(u1,u2,dx,xdiff)
!*******************************************************************************
!
!  This function performs linear interpolation
!
!  Inputs:
!  u1           - lower bound value in the increasing index direction
!  u2           - upper bound value in the increasing index direction
!  dx           - length delta for the grid in the correct direction
!  xdiff        - distance from the point of interest to the u1 node
!
use types, only : rprec
implicit none

real(rprec), intent(in) :: u1, u2, dx, xdiff

linear_interp_ss = u1 + (xdiff) * (u2 - u1) / dx

end function linear_interp_ss

!*******************************************************************************
function linear_interp_sa_nocheck(x, v, xq) result(vq)
!*******************************************************************************
!
!  This function performs the linear interpolation fo linear_interp_sa
!  and linear_interp_aa without checking bounds of the input arrays.
!  It should not be called directly.
!
implicit none
real(rprec), dimension(:), intent(in) :: x, v
real(rprec), intent(in) :: xq
real(rprec) :: vq
integer :: i, N

N = size(v)
i = binary_search(x, xq)
if (i == 0) then
    vq = v(1)
else if (i == N) then
    vq = v(N)
else
    vq = linear_interp_ss(v(i), v(i+1), x(i+1)-x(i), (xq - x(i)))
end if

end function linear_interp_sa_nocheck

!*******************************************************************************
function linear_interp_sa(x, v, xq) result(vq)
!*******************************************************************************
!
!  This function performs linear interpolation from a set of points x
!  with values v to a query point xq
!
!  Inputs:
!  x            - array of sample points
!  v            - array of values at sample points
!  xq           - query point
!
implicit none
real(rprec), dimension(:), intent(in) :: x, v
real(rprec), intent(in) :: xq
real(rprec) :: vq
character(*), parameter :: func_name = mod_name // '.linear_interp_sa'

if ( size(v) /= size(x) ) then
    call error(func_name, 'Arrays x and v must be the same size')
end if

vq = linear_interp_sa_nocheck(x, v, xq)

end function linear_interp_sa

!*******************************************************************************
function linear_interp_aa(x, v, xq) result(vq)
!*******************************************************************************
!
!  This function performs linear interpolation from a set of points x
!  with values v to an array of query points xq
!
!  Inputs:
!  x            - array of sample points
!  v            - array of values at sample points
!  xq           - array of query points
!
implicit none
real(rprec), dimension(:), intent(in) :: x, v
real(rprec), dimension(:), intent(in) :: xq
real(rprec), dimension(:), allocatable :: vq
integer :: i, N
character(*), parameter :: func_name = mod_name // '.linear_interp_aa'

! Check array sizes
if ( size(v) /= size(x) ) then
    call error(func_name, 'Arrays x and v must be the same size')
end if

! Allocate output
N = size(xq)
allocate(vq(N))

! For each element of the array perform interpolation
do i = 1, N
    vq(i) = linear_interp_sa_nocheck(x, v, xq(i))
end do

end function linear_interp_aa

!*******************************************************************************
function binary_search(arr,val) result(low)
!*******************************************************************************
!
!  This function performs a binary search on a sorted array. Given the
!  provided value, adjacent low and high indices of the array are found
!  such that the provided value is bracketed. Guaranteed log2(N) search.
!
!  Inputs:
!  arr          - sorted array of values to search
!  val          - value to be bracketed
!
!  Output:
!  low          - lower index of the array bracket
!                 0 if val < arr(1), N if val < arr(N))
!
implicit none

real(rprec), dimension(:) :: arr
real(rprec) :: val
integer :: low, mid, high, N

! Size of array
N = size(arr)

! Check if value is outside bounds
if ( val < arr(1) ) then
    low = 0
    return
end if
if ( val > arr(N) ) then
    low = N
    return
end if

! Otherwise perform bisection
low = 1
high = N
do while (high - low > 1)
    mid = (low + high) / 2
    if ( arr(mid) > val ) then
        high = mid
    elseif ( arr(mid) < val ) then
        low = mid
    else
        low = mid
        return
    endif
end do

end function binary_search

!*******************************************************************************
integer function buff_indx(i,imax)
!*******************************************************************************
!  This function returns the physical index associated with the buffer
!  region for the specified i and imax.
!  For i = imax + 1 -> 1 is returned otherwise i is returned
implicit none

integer, intent(in) :: i,imax

if (i == imax + 1) then
    buff_indx = 1
else
    buff_indx = i
endif

return
end function buff_indx

!*******************************************************************************
function get_tau_wall_bot() result(twall)
!*******************************************************************************
!
! This function provides plane-averaged value of wall stress magnitude
use types, only: rprec
use param, only : nx, ny
use sim_param, only : txz, tyz

implicit none
real(rprec) :: twall, txsum, tysum
integer :: jx, jy

txsum = 0._rprec
tysum = 0._rprec
do jx = 1, nx
do jy = 1, ny
    txsum = txsum + txz(jx,jy,1)
    tysum = tysum + tyz(jx,jy,1)
enddo
enddo

twall = sqrt( (txsum/(nx*ny))**2 + (tysum/(nx*ny))**2  )

end function get_tau_wall_bot


!*******************************************************************************
function get_tau_wall_top() result(twall)
!*******************************************************************************
!
! This function provides plane-averaged value of wall stress magnitude
use types, only: rprec
use param, only : nx, ny, nz
use sim_param, only : txz, tyz

implicit none
real(rprec) :: twall, txsum, tysum
integer :: jx, jy

txsum = 0._rprec
tysum = 0._rprec
do jx = 1, nx
do jy = 1, ny
    txsum = txsum + txz(jx,jy,nz)
    tysum = tysum + tyz(jx,jy,nz)
enddo
enddo

twall = sqrt( (txsum/(nx*ny))**2 + (tysum/(nx*ny))**2  )

end function get_tau_wall_top

end module functions<|MERGE_RESOLUTION|>--- conflicted
+++ resolved
@@ -26,24 +26,10 @@
 
 save
 private
-<<<<<<< HEAD
-public interp_to_uv_grid,   &
-    trilinear_interp,       &
-    bilinear_interp,        &
-    binary_search,          &
-    linear_interp,          &
-    cell_indx,              &
-    buff_indx,              &
-    points_avg_3d,          & 
-    plane_avg_3d,           &     
-    interp_to_w_grid,       &
-    get_tau_wall
-=======
 
 public interp_to_uv_grid, trilinear_interp, trilinear_interp_w,                &
-    bilinear_interp, linear_interp, cell_indx, buff_indx, interp_to_w_grid,    &
-    get_tau_wall_bot, get_tau_wall_top
->>>>>>> 08fc1240
+    binary_search, bilinear_interp, linear_interp, cell_indx, buff_indx,       &
+    interp_to_w_grid, get_tau_wall_bot, get_tau_wall_top
 
 character (*), parameter :: mod_name = 'functions'
 
