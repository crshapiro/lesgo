!!
!!  Copyright (C) 2009-2013  Johns Hopkins University
!!
!!  This file is part of lesgo.
!!
!!  lesgo is free software: you can redistribute it and/or modify
!!  it under the terms of the GNU General Public License as published by
!!  the Free Software Foundation, either version 3 of the License, or
!!  (at your option) any later version.
!!
!!  lesgo is distributed in the hope that it will be useful,
!!  but WITHOUT ANY WARRANTY; without even the implied warranty of
!!  MERCHANTABILITY or FITNESS FOR A PARTICULAR PURPOSE.  See the
!!  GNU General Public License for more details.
!!
!!  You should have received a copy of the GNU General Public License
!!  along with lesgo.  If not, see <http://www.gnu.org/licenses/>.
!!

!***********************************************************************
module sgs_stag_util
!***********************************************************************
implicit none

save 
private

public sgs_stag, rtnewt

contains

!+++++++++++++++++++++++++++++++++++++++++++++++++++++++++++++++++++++++
subroutine sgs_stag ()
!+++++++++++++++++++++++++++++++++++++++++++++++++++++++++++++++++++++++
!
! Calculates turbulent (subgrid) stress for entire domain
!   using the model specified in param.f90 (Smag, LASD, etc)
!   MPI: txx, txy, tyy, tzz at 1:nz-1; txz, tyz at 1:nz (stress-free lid)
!   txx, txy, tyy, tzz (uvp-nodes) and txz, tyz (w-nodes)
!   Sij values are stored on w-nodes (1:nz)
!
!   module is used to share Sij values b/w subroutines
!     (avoids memory error when arrays are very large)
!
! put everything onto w-nodes, follow original version

use types,only:rprec
use param
use sim_param,only: u,v,w,dudx,dudy,dudz,dvdx,dvdy,dvdz,dwdx,dwdy,dwdz,  &
                    txx, txy, txz, tyy, tyz, tzz
use sgs_param
use messages

#ifdef PPMPI
use mpi_defs, only : mpi_sync_real_array, MPI_SYNC_DOWN
#endif

<<<<<<< HEAD
#ifdef PPDEBUG
use debug_mod
#endif

#ifdef PPLVLSET
=======
$if ($LVLSET)
>>>>>>> 837c6338
  use level_set, only : level_set_BC, level_set_Cs
#endif

!use sgs_hist, only: sgs_hist_update_vals

implicit none

#ifdef PPVERBOSE
character (*), parameter :: sub_name = 'sgs_stag'
#endif

<<<<<<< HEAD
#ifdef PPDEBUG
logical, parameter :: DEBUG = .false.
#endif

=======
>>>>>>> 837c6338
real(kind=rprec),dimension(nz)::l,ziko,zz
!real(kind=rprec),dimension(ld,ny) :: txzp, tyzp
real(kind=rprec) :: const
real(kind=rprec) :: const2 !RICHARD: USED FOR OPTIMIZATION
real(kind=rprec) :: const3 !RICHARD: USED FOR OPTIMIZATION
real(kind=rprec) :: const4 !RICHARD: USED FOR OPTIMIZATION

integer::jx,jy,jz
integer :: jz_min

#ifdef PPVERBOSE
call enter_sub (sub_name)
#endif

! Cs is Smagorinsky's constant. l is a filter size (non-dim.)  

<<<<<<< HEAD
#ifdef PPDEBUG
if (DEBUG) then
    call DEBUG_write (dudx(:, :, 1:nz), 'sgs_stag.dudx.a')
    call DEBUG_write (dudy(:, :, 1:nz), 'sgs_stag.dudy.a')
    call DEBUG_write (dudz(:, :, 1:nz), 'sgs_stag.dudz.a')
    call DEBUG_write (dvdx(:, :, 1:nz), 'sgs_stag.dvdx.a')
    call DEBUG_write (dvdy(:, :, 1:nz), 'sgs_stag.dvdy.a')
    call DEBUG_write (dvdz(:, :, 1:nz), 'sgs_stag.dvdz.a')
    call DEBUG_write (dwdx(:, :, 1:nz), 'sgs_stag.dwdx.a')
    call DEBUG_write (dwdy(:, :, 1:nz), 'sgs_stag.dwdy.a')
    call DEBUG_write (dwdz(:, :, 1:nz), 'sgs_stag.dwdz.a')
end if
#endif

! Calculate S12, S13, S23, etc.
call calc_Sij ()

#ifdef PPDEBUG
if (DEBUG) then
    call DEBUG_write (S11(:, :, 1:nz), 'sgs_stag.S11.b')
    call DEBUG_write (S12(:, :, 1:nz), 'sgs_stag.S12.b')
    call DEBUG_write (S13(:, :, 1:nz), 'sgs_stag.S13.b')
    call DEBUG_write (S22(:, :, 1:nz), 'sgs_stag.S22.b')
    call DEBUG_write (S23(:, :, 1:nz), 'sgs_stag.S23.b')
    call DEBUG_write (S33(:, :, 1:nz), 'sgs_stag.S33.b')
end if
#endif

=======
! Calculate S12, S13, S23, etc.
call calc_Sij ()

>>>>>>> 837c6338
! This approximates the sum displacement during cs_count timesteps
! This is used with the lagrangian model only
#ifdef PPCFL_DT
    if (sgs_model == 4 .OR. sgs_model==5) then
      if ( ( jt .GE. DYN_init-cs_count + 1 ) .OR.  initu ) then
        lagran_dt = lagran_dt + dt
      endif
    endif
#else
    lagran_dt = cs_count*dt
#endif


if (sgs) then 
    if((sgs_model == 1))then  ! Traditional Smagorinsky model

#ifdef PPLVLSET
            l = delta
            call level_set_Cs (delta)
#else
            ! Parameters (Co and nn) for wallfunction defined in param.f90
            Cs_opt2 = Co**2  ! constant coefficient
            
            if (lbc_mom == 0) then
               ! Stress free
                l = delta        
            else       
                ! The variable "l" calculated below is l_sgs/Co where l_sgs is from JDA eqn(2.30)
                if (coord == 0) then

                    ! z's nondimensional, l here is on uv-nodes
                    zz(1) = 0.5_rprec * dz                    
                    l(1) = ( Co**(wall_damp_exp)*(vonk*zz(1))**(-wall_damp_exp) +  &
                                (delta)**(-wall_damp_exp) )**(-1._rprec/wall_damp_exp)
                
                    do jz = 2, nz
                        ! z's nondimensional, l here is on w-nodes
                        zz(jz) = (jz - 1) * dz                        
                        l(jz) = ( Co**(wall_damp_exp)*(vonk*zz(jz))**(-wall_damp_exp) +  &
                                (delta)**(-wall_damp_exp) )**(-1._rprec/wall_damp_exp)
                    end do
                else
                    do jz = 1, nz
                        ! z's nondimensional, l here is on w-nodes
                        zz(jz) = ((jz - 1) + coord * (nz - 1)) * dz                        
                        l(jz) = ( Co**(wall_damp_exp)*(vonk*zz(jz))**(-wall_damp_exp) +  &
                                (delta)**(-wall_damp_exp) )**(-1._rprec/wall_damp_exp)
                    end do 
                end if

            end if
#endif

    else    ! Dynamic procedures: modify/set Sij and Cs_opt2 (specific to sgs_model)
   
        l = delta       ! recall: l is the filter size
        
        if ((jt == 1) .and. (inilag)) then 
        ! Use the Smagorinsky model until DYN_init timestep
            print *,'CS_opt2 initialiazed'
            Cs_opt2 = 0.03_rprec

        elseif ( ((jt.GE.DYN_init).OR.(initu)) .AND. (mod(jt_total,cs_count)==0) ) then
        ! Update Sij, Cs every cs_count timesteps (specified in param)
        
            if (jt == DYN_init) print *,'running dynamic sgs_model = ',sgs_model
            
            if (sgs_model == 2) then        ! Standard dynamic model
                call std_dynamic(ziko)
                forall (jz = 1:nz) Cs_opt2(:, :, jz) = ziko(jz)
            else if (sgs_model==3) then     ! Plane average dynamic model
                call scaledep_dynamic(ziko)
                do jz = 1, nz
                    Cs_opt2(:, :, jz) = ziko(jz)
                end do
            else if (sgs_model==4.) then    ! Lagrangian scale similarity model
                call lagrange_Ssim()
            elseif (sgs_model==5) then      ! Lagrangian scale dependent model
                call lagrange_Sdep()
            end if       
        end if
 
    end if 
 
end if 


<<<<<<< HEAD
#ifdef PPDEBUG
if (DEBUG) then
    call DEBUG_write (Cs_opt2, 'sgs_stag.Cs_opt2')
end if
#endif

=======
>>>>>>> 837c6338
! Define |S| and eddy viscosity (nu_t= c_s^2 l^2 |S|) for entire domain
!   stored on w-nodes (on uvp node for jz=1 and 'wall' BC only) 
do jz=1,nz
do jy=1,ny
do jx=1,nx
    S(jx,jy) = sqrt( 2._rprec*(S11(jx,jy,jz)**2 +           S22(jx,jy,jz)**2 +&
                               S33(jx,jy,jz)**2 + 2._rprec*(S12(jx,jy,jz)**2 +&
                               S13(jx,jy,jz)**2 +           S23(jx,jy,jz)**2 )))
    Nu_t(jx,jy,jz)=S(jx,jy)*Cs_opt2(jx,jy,jz)*l(jz)**2
end do
end do
end do

! Update the values for the sgs-variable histograms
!  if (sgs_hist_calc) then
!  if ( (jt_total .ge. sgs_hist_nstart) .and. (mod(jt_total,sgs_hist_nskip).eq.0) ) then
!    call sgs_hist_update_vals( )
!  endif
!  endif
  
! Calculate txx, txy, tyy, tzz for bottom level: jz=1 node (coord==0 only)
if (coord == 0) then

    select case (lbc_mom)

    case (0) ! Stress free
    ! txx,txy,tyy,tzz stored on uvp-nodes (for this and all levels)
    !   recall: for this case, Sij are stored on w-nodes      
        
        if (sgs) then
            do jy=1,ny
            do jx=1,nx        
               ! Total viscosity
                const=0.5_rprec*(Nu_t(jx,jy,1) + Nu_t(jx,jy,2)) + nu
!                txx(jx,jy,1)=-2._rprec*(const+nu)*0.5_rprec*(S11(jx,jy,1) + S11(jx,jy,2))
!                txy(jx,jy,1)=-2._rprec*(const+nu)*0.5_rprec*(S12(jx,jy,1) + S12(jx,jy,2))
!                tyy(jx,jy,1)=-2._rprec*(const+nu)*0.5_rprec*(S22(jx,jy,1) + S22(jx,jy,2))
!                tzz(jx,jy,1)=-2._rprec*(const+nu)*0.5_rprec*(S33(jx,jy,1) + S33(jx,jy,2))
                txx(jx,jy,1)=-const*(S11(jx,jy,1) + S11(jx,jy,2))
                txy(jx,jy,1)=-const*(S12(jx,jy,1) + S12(jx,jy,2))
                tyy(jx,jy,1)=-const*(S22(jx,jy,1) + S22(jx,jy,2))
                tzz(jx,jy,1)=-const*(S33(jx,jy,1) + S33(jx,jy,2))
            end do
            end do
        else    
            const = 0._rprec
            do jy=1,ny
            do jx=1,nx      
                ! const = 0. (therefore, removed from expressions below)                
!                txx(jx,jy,1)=-2._rprec*(nu)*0.5_rprec*(S11(jx,jy,1) + S11(jx,jy,2))
!                txy(jx,jy,1)=-2._rprec*(nu)*0.5_rprec*(S12(jx,jy,1) + S12(jx,jy,2))
!                tyy(jx,jy,1)=-2._rprec*(nu)*0.5_rprec*(S22(jx,jy,1) + S22(jx,jy,2))
!                tzz(jx,jy,1)=-2._rprec*(nu)*0.5_rprec*(S33(jx,jy,1) + S33(jx,jy,2))
                txx(jx,jy,1)=-(nu)*(S11(jx,jy,1) + S11(jx,jy,2))
                txy(jx,jy,1)=-(nu)*(S12(jx,jy,1) + S12(jx,jy,2))
                tyy(jx,jy,1)=-(nu)*(S22(jx,jy,1) + S22(jx,jy,2))
                tzz(jx,jy,1)=-(nu)*(S33(jx,jy,1) + S33(jx,jy,2))
            end do
            end do
        end if                     

    case (1) ! Wall
       
    ! txx,txy,tyy,tzz stored on uvp-nodes (for this and all levels)
    !   recall: for this case, Sij are stored on uvp-nodes        
        
        if (sgs) then
            do jy=1,ny
            do jx=1,nx         
!                const = Nu_t(jx,jy,1)                   
!                txx(jx,jy,1) = -2._rprec*(const+nu)*S11(jx,jy,1)
!                txy(jx,jy,1) = -2._rprec*(const+nu)*S12(jx,jy,1)
!                tyy(jx,jy,1) = -2._rprec*(const+nu)*S22(jx,jy,1)
!                tzz(jx,jy,1) = -2._rprec*(const+nu)*S33(jx,jy,1)
                const = -2._rprec*(Nu_t(jx,jy,1)+nu)                   
                txx(jx,jy,1) = const*S11(jx,jy,1)
                txy(jx,jy,1) = const*S12(jx,jy,1)
                tyy(jx,jy,1) = const*S22(jx,jy,1)
                tzz(jx,jy,1) = const*S33(jx,jy,1)
            end do
            end do
        else    
            const = 0._rprec
            do jy=1,ny
            do jx=1,nx      
                ! const = 0. (therefore, removed from expressions below)                
                txx(jx,jy,1) = -2._rprec*(nu)*S11(jx,jy,1)
                txy(jx,jy,1) = -2._rprec*(nu)*S12(jx,jy,1)
                tyy(jx,jy,1) = -2._rprec*(nu)*S22(jx,jy,1)
                tzz(jx,jy,1) = -2._rprec*(nu)*S33(jx,jy,1)
            end do
            end do
        end if       
       
    end select
  
    jz_min = 2      ! since first level already calculated
    
else   
    jz_min = 1
    
end if

! Calculate all tau for the rest of the domain
!   txx, txy, tyy, tzz not needed at nz (so they aren't calculated)
!     txz, tyz at nz will be done later
!   txx, txy, tyy, tzz (uvp-nodes) and txz, tyz (w-nodes)

if (sgs) then 
    const3=-2._rprec*(nu)*0.5_rprec
    const4=-2._rprec*(nu)
    do jz=jz_min, nz-1
    do jy=1,ny
    do jx=1,nx
              
       const =-0.5_rprec*(Nu_t(jx,jy,jz) + Nu_t(jx,jy,jz+1))  
       const2=-2._rprec*Nu_t(jx,jy,jz)                

       txx(jx,jy,jz)=(const+const3)*(S11(jx,jy,jz) + S11(jx,jy,jz+1))
       txy(jx,jy,jz)=(const+const3)*(S12(jx,jy,jz) + S12(jx,jy,jz+1))
       tyy(jx,jy,jz)=(const+const3)*(S22(jx,jy,jz) + S22(jx,jy,jz+1))
       tzz(jx,jy,jz)=(const+const3)*(S33(jx,jy,jz) + S33(jx,jy,jz+1))        
       txz(jx,jy,jz)=(const2+const4)* S13(jx,jy,jz)
       tyz(jx,jy,jz)=(const2+const4)* S23(jx,jy,jz)        
                
    end do
    end do
    end do

else    
    
    const=0._rprec  ! removed from tij expressions below since it's zero
    
    do jz=jz_min, nz-1
    do jy=1,ny
    do jx=1,nx
       
!       txx(jx,jy,jz)=-2._rprec*(nu)*0.5_rprec*(S11(jx,jy,jz) + S11(jx,jy,jz+1))
!       txy(jx,jy,jz)=-2._rprec*(nu)*0.5_rprec*(S12(jx,jy,jz) + S12(jx,jy,jz+1))
!       tyy(jx,jy,jz)=-2._rprec*(nu)*0.5_rprec*(S22(jx,jy,jz) + S22(jx,jy,jz+1))
!       tzz(jx,jy,jz)=-2._rprec*(nu)*0.5_rprec*(S33(jx,jy,jz) + S33(jx,jy,jz+1))            
       txx(jx,jy,jz)=-(nu)*(S11(jx,jy,jz) + S11(jx,jy,jz+1))
       txy(jx,jy,jz)=-(nu)*(S12(jx,jy,jz) + S12(jx,jy,jz+1))
       tyy(jx,jy,jz)=-(nu)*(S22(jx,jy,jz) + S22(jx,jy,jz+1))
       tzz(jx,jy,jz)=-(nu)*(S33(jx,jy,jz) + S33(jx,jy,jz+1))            

        
       txz(jx,jy,jz)=-2._rprec*(nu) * S13(jx,jy,jz)
       tyz(jx,jy,jz)=-2._rprec*(nu) * S23(jx,jy,jz)        
                
    end do
    end do
    end do

end if    
      
<<<<<<< HEAD
#ifdef PPDEBUG
if (DEBUG) then
    call DEBUG_write (txx(:, :, 1:nz), 'sgs_stag.txx.a')
    call DEBUG_write (txy(:, :, 1:nz), 'sgs_stag.txy.a')
    call DEBUG_write (txz(:, :, 1:nz), 'sgs_stag.txz.a')
end if
#endif

#ifdef PPLVLSET
=======
$if ($LVLSET)
>>>>>>> 837c6338
  !--at this point tij are only set for 1:nz-1
  !--at this point u, v, w are set for 0:nz, except bottom process is 1:nz
  !--some MPI synchronizing may be done in here, but this will be kept
  !  separate from the rest of the code (at the risk of some redundancy)
  call level_set_BC ()
#endif

<<<<<<< HEAD
#ifdef PPDEBUG
if (DEBUG) then
    call DEBUG_write (txx(:, :, 1:nz), 'sgs_stag.txx.b')
    call DEBUG_write (txy(:, :, 1:nz), 'sgs_stag.txy.b')
    call DEBUG_write (txz(:, :, 1:nz), 'sgs_stag.txz.b')
end if
#endif

#ifdef PPMPI
=======
$if ($MPI)
>>>>>>> 837c6338
    ! txz,tyz calculated for 1:nz-1 (on w-nodes) except bottom process
    ! (only 2:nz-1) exchange information between processors to set
    ! values at nz from jz=1 above to jz=nz below
    call mpi_sync_real_array( txz, 0, MPI_SYNC_DOWN )
    call mpi_sync_real_array( tyz, 0, MPI_SYNC_DOWN )
    ! Set bogus values (easier to catch if there's an error)
#ifdef PPSAFETYMODE
    txx(:, :, 0) = BOGUS
    txy(:, :, 0) = BOGUS
    txz(:, :, 0) = BOGUS
    tyy(:, :, 0) = BOGUS
    tyz(:, :, 0) = BOGUS
    tzz(:, :, 0) = BOGUS 
#endif
#endif

! Set bogus values (easier to catch if there's an error)
#ifdef PPSAFETYMODE
txx(:, :, nz) = BOGUS
txy(:, :, nz) = BOGUS
tyy(:, :, nz) = BOGUS
tzz(:, :, nz) = BOGUS
#endif 

#ifdef PPMPI 
  if (coord == nproc-1) then  !assuming stress-free lid?
    txz(:,:,nz)=0._rprec
    tyz(:,:,nz)=0._rprec
  end if
#else
  txz(:,:,nz)=0._rprec
  tyz(:,:,nz)=0._rprec
#endif

#ifdef PPVERBOSE
call exit_sub (sub_name)
#endif

end subroutine sgs_stag

!**********************************************************************
subroutine calc_Sij()
!**********************************************************************
! Calculate the resolved strain rate tensor, Sij = 0.5(djui - diuj)
!   values are stored on w-nodes (1:nz)

use types,only:rprec
use param
use sim_param,only: dudx,dudy,dudz,dvdx,dvdy,dvdz,dwdx,dwdy,dwdz
use sgs_param
#ifdef PPMPI
use mpi_defs, only : mpi_sync_real_array, MPI_SYNC_DOWN
#endif

implicit none

integer::jx,jy,jz
integer :: jz_min

real (rprec) :: ux, uy, uz, vx, vy, vz, wx, wy, wz

! Calculate Sij for jz=1 (coord==0 only)
!   stored on uvp-nodes (this level only) for 'wall'
!   stored on w-nodes (all) for 'stress free'
if (coord == 0) then

    select case (lbc_mom)

    case (0) ! Stress free

        do jy=1,ny
        do jx=1,nx              ! Sij values are supposed to be on w-nodes for this case
                                !   does that mean they (Sij) should all be zero?
            ux=dudx(jx,jy,1)    ! check this, WAS 0.5_rprec*(dudx(jx,jy,1) + dudx(jx,jy,1))
            uy=dudy(jx,jy,1)    ! check this
            uz=dudz(jx,jy,1)  
            vx=dvdx(jx,jy,1)    ! check this
            vy=dvdy(jx,jy,1)    ! check this
            vz=dvdz(jx,jy,1) 
            wx=dwdx(jx,jy,1)  
            wy=dwdy(jx,jy,1)  
            wz=0.5_rprec*(dwdz(jx,jy,1) + 0._rprec)     ! check this
                              
            ! these values are stored on w-nodes
            S11(jx,jy,1)=ux          
            S12(jx,jy,1)=0.5_rprec*(uy+vx) 
            S13(jx,jy,1)=0.5_rprec*(uz+wx) 
            S22(jx,jy,1)=vy          
            S23(jx,jy,1)=0.5_rprec*(vz+wy) 
            S33(jx,jy,1)=wz          
        end do
        end do

    case (1) ! Wall
    ! recall dudz and dvdz are stored on uvp-nodes for first level only, 'wall' only
    ! recall dwdx and dwdy are stored on w-nodes (always)
        do jy=1,ny
        do jx=1,nx              
!            ux=dudx(jx,jy,1)  
!            uy=dudy(jx,jy,1)  
!            uz=dudz(jx,jy,1)    ! dudz on uvp-node for jz==1 (wallstress.f90)
!            vx=dvdx(jx,jy,1)  
!            vy=dvdy(jx,jy,1)  
!            vz=dvdz(jx,jy,1)    ! dvdz on uvp-node for jz==1 (wallstress.f90)
!            wx=0.5_rprec*(dwdx(jx,jy,1)+dwdx(jx,jy,2)) 
!            wy=0.5_rprec*(dwdy(jx,jy,1)+dwdy(jx,jy,2))  
!            wz=dwdz(jx,jy,1) 
         
            ! these values stored on uvp-nodes
!            S11(jx,jy,1)=ux         
!            S12(jx,jy,1)=0.5_rprec*(uy+vx) 
!            S13(jx,jy,1)=0.5_rprec*(uz+wx) 
!            S22(jx,jy,1)=vy          
!            S23(jx,jy,1)=0.5_rprec*(vz+wy) 
!            S33(jx,jy,1)=wz         
          
            ! these values stored on uvp-nodes
            S11(jx,jy,1)=dudx(jx,jy,1)         
            S12(jx,jy,1)=0.5_rprec*(dudy(jx,jy,1)+dvdx(jx,jy,1)) 
            wx=0.5_rprec*(dwdx(jx,jy,1)+dwdx(jx,jy,2)) 
            S13(jx,jy,1)=0.5_rprec*(dudz(jx,jy,1)+wx) 
            S22(jx,jy,1)=dvdy(jx,jy,1)          
            wy=0.5_rprec*(dwdy(jx,jy,1)+dwdy(jx,jy,2))             
            S23(jx,jy,1)=0.5_rprec*(dvdz(jx,jy,1)+wy) 
            S33(jx,jy,1)=dwdz(jx,jy,1)         

        end do
        end do
  
    end select
  
    jz_min = 2      ! since first level already calculated

else
    jz_min = 1

end if

#ifdef PPMPI
    ! dudz calculated for 0:nz-1 (on w-nodes) except bottom process
    ! (only 1:nz-1) exchange information between processors to set
    ! values at nz from jz=1 above to jz=nz below
    call mpi_sync_real_array( dwdz(:,:,1:), 1, MPI_SYNC_DOWN )
#endif

! Calculate Sij for the rest of the domain
!   values are stored on w-nodes
!   dudz, dvdz, dwdx, dwdy are already stored on w-nodes
do jz=jz_min, nz
do jy=1,ny
do jx=1,nx              
!    ux=0.5_rprec*(dudx(jx,jy,jz) + dudx(jx,jy,jz-1)) 
!    uy=0.5_rprec*(dudy(jx,jy,jz) + dudy(jx,jy,jz-1))  
!    uz=dudz(jx,jy,jz)  
!    vx=0.5_rprec*(dvdx(jx,jy,jz) + dvdx(jx,jy,jz-1))  
!    vy=0.5_rprec*(dvdy(jx,jy,jz) + dvdy(jx,jy,jz-1))  
!    vz=dvdz(jx,jy,jz)  
!    wx=dwdx(jx,jy,jz)  
!    wy=dwdy(jx,jy,jz)  
!    wz=0.5_rprec*(dwdz(jx,jy,jz) + dwdz(jx,jy,jz-1)) 
!    S11(jx,jy,jz)=ux         
!    S12(jx,jy,jz)=0.5_rprec*(uy+vx) 
!    S13(jx,jy,jz)=0.5_rprec*(uz+wx) 
!    S22(jx,jy,jz)=vy          
!    S23(jx,jy,jz)=0.5_rprec*(vz+wy) 
!    S33(jx,jy,jz)=wz          
    S11(jx,jy,jz)=0.5_rprec*(dudx(jx,jy,jz) + dudx(jx,jy,jz-1))          
    uy=(dudy(jx,jy,jz) + dudy(jx,jy,jz-1))  
    vx=(dvdx(jx,jy,jz) + dvdx(jx,jy,jz-1))  
    S12(jx,jy,jz)=0.25_rprec*(uy+vx) 
    S13(jx,jy,jz)=0.5_rprec*(dudz(jx,jy,jz) + dwdx(jx,jy,jz)) 
    S22(jx,jy,jz)=0.5_rprec*(dvdy(jx,jy,jz) + dvdy(jx,jy,jz-1))          
    S23(jx,jy,jz)=0.5_rprec*(dvdz(jx,jy,jz) + dwdy(jx,jy,jz)) 
    S33(jx,jy,jz)=0.5_rprec*(dwdz(jx,jy,jz) + dwdz(jx,jy,jz-1))          
end do
end do
end do

end subroutine calc_Sij

!!!!!!!!!!!!!!!!!!!!!!!!!!!!!!!!!!!!!!!!!!!!!!!!!!!!!!!!!!!!!!!!!!!!!!

!-----------------------------------------------------------------------
real(kind=rprec) function rtnewt(A, jz)
!-----------------------------------------------------------------------
use types,only:rprec
integer,parameter :: jmax=100
real(kind=rprec) :: x1,x2,xacc
integer :: j, jz
real(kind=rprec) :: df,dx,f
real(kind=rprec), dimension(0:5) :: A
x1 = 0._rprec
x2 = 15._rprec  ! try to find the largest root first....hmm
xacc = 0.001_rprec ! doesn't need to be that accurate...
rtnewt = 0.5_rprec*(x1+x2)
do j=1,jmax
   f = A(0)+rtnewt*(A(1)+rtnewt*(A(2)+rtnewt*(A(3)+rtnewt*(A(4)+rtnewt*A(5)))))
   df = A(1) + rtnewt*(2._rprec*A(2) + rtnewt*(3._rprec*A(3) +&
        rtnewt*(4._rprec*A(4) + rtnewt*(5._rprec*A(5)))))
   dx=f/df
   rtnewt = rtnewt - dx
!        if ((x1-rtnewt)*(rtnewt-x2) < 0.) STOP 'rtnewt out of bounds'
   if (abs(dx) < xacc) return
end do
rtnewt = 1._rprec  ! if dont converge fast enough
write(6,*) 'using beta=1 at jz= ', jz
end function rtnewt
!-----------------------------------------------------------------------

end module sgs_stag_util<|MERGE_RESOLUTION|>--- conflicted
+++ resolved
@@ -55,15 +55,7 @@
 use mpi_defs, only : mpi_sync_real_array, MPI_SYNC_DOWN
 #endif
 
-<<<<<<< HEAD
-#ifdef PPDEBUG
-use debug_mod
-#endif
-
 #ifdef PPLVLSET
-=======
-$if ($LVLSET)
->>>>>>> 837c6338
   use level_set, only : level_set_BC, level_set_Cs
 #endif
 
@@ -75,13 +67,6 @@
 character (*), parameter :: sub_name = 'sgs_stag'
 #endif
 
-<<<<<<< HEAD
-#ifdef PPDEBUG
-logical, parameter :: DEBUG = .false.
-#endif
-
-=======
->>>>>>> 837c6338
 real(kind=rprec),dimension(nz)::l,ziko,zz
 !real(kind=rprec),dimension(ld,ny) :: txzp, tyzp
 real(kind=rprec) :: const
@@ -98,40 +83,8 @@
 
 ! Cs is Smagorinsky's constant. l is a filter size (non-dim.)  
 
-<<<<<<< HEAD
-#ifdef PPDEBUG
-if (DEBUG) then
-    call DEBUG_write (dudx(:, :, 1:nz), 'sgs_stag.dudx.a')
-    call DEBUG_write (dudy(:, :, 1:nz), 'sgs_stag.dudy.a')
-    call DEBUG_write (dudz(:, :, 1:nz), 'sgs_stag.dudz.a')
-    call DEBUG_write (dvdx(:, :, 1:nz), 'sgs_stag.dvdx.a')
-    call DEBUG_write (dvdy(:, :, 1:nz), 'sgs_stag.dvdy.a')
-    call DEBUG_write (dvdz(:, :, 1:nz), 'sgs_stag.dvdz.a')
-    call DEBUG_write (dwdx(:, :, 1:nz), 'sgs_stag.dwdx.a')
-    call DEBUG_write (dwdy(:, :, 1:nz), 'sgs_stag.dwdy.a')
-    call DEBUG_write (dwdz(:, :, 1:nz), 'sgs_stag.dwdz.a')
-end if
-#endif
-
-! Calculate S12, S13, S23, etc.
 call calc_Sij ()
 
-#ifdef PPDEBUG
-if (DEBUG) then
-    call DEBUG_write (S11(:, :, 1:nz), 'sgs_stag.S11.b')
-    call DEBUG_write (S12(:, :, 1:nz), 'sgs_stag.S12.b')
-    call DEBUG_write (S13(:, :, 1:nz), 'sgs_stag.S13.b')
-    call DEBUG_write (S22(:, :, 1:nz), 'sgs_stag.S22.b')
-    call DEBUG_write (S23(:, :, 1:nz), 'sgs_stag.S23.b')
-    call DEBUG_write (S33(:, :, 1:nz), 'sgs_stag.S33.b')
-end if
-#endif
-
-=======
-! Calculate S12, S13, S23, etc.
-call calc_Sij ()
-
->>>>>>> 837c6338
 ! This approximates the sum displacement during cs_count timesteps
 ! This is used with the lagrangian model only
 #ifdef PPCFL_DT
@@ -219,15 +172,6 @@
 end if 
 
 
-<<<<<<< HEAD
-#ifdef PPDEBUG
-if (DEBUG) then
-    call DEBUG_write (Cs_opt2, 'sgs_stag.Cs_opt2')
-end if
-#endif
-
-=======
->>>>>>> 837c6338
 ! Define |S| and eddy viscosity (nu_t= c_s^2 l^2 |S|) for entire domain
 !   stored on w-nodes (on uvp node for jz=1 and 'wall' BC only) 
 do jz=1,nz
@@ -384,19 +328,7 @@
 
 end if    
       
-<<<<<<< HEAD
-#ifdef PPDEBUG
-if (DEBUG) then
-    call DEBUG_write (txx(:, :, 1:nz), 'sgs_stag.txx.a')
-    call DEBUG_write (txy(:, :, 1:nz), 'sgs_stag.txy.a')
-    call DEBUG_write (txz(:, :, 1:nz), 'sgs_stag.txz.a')
-end if
-#endif
-
 #ifdef PPLVLSET
-=======
-$if ($LVLSET)
->>>>>>> 837c6338
   !--at this point tij are only set for 1:nz-1
   !--at this point u, v, w are set for 0:nz, except bottom process is 1:nz
   !--some MPI synchronizing may be done in here, but this will be kept
@@ -404,19 +336,8 @@
   call level_set_BC ()
 #endif
 
-<<<<<<< HEAD
-#ifdef PPDEBUG
-if (DEBUG) then
-    call DEBUG_write (txx(:, :, 1:nz), 'sgs_stag.txx.b')
-    call DEBUG_write (txy(:, :, 1:nz), 'sgs_stag.txy.b')
-    call DEBUG_write (txz(:, :, 1:nz), 'sgs_stag.txz.b')
-end if
-#endif
 
 #ifdef PPMPI
-=======
-$if ($MPI)
->>>>>>> 837c6338
     ! txz,tyz calculated for 1:nz-1 (on w-nodes) except bottom process
     ! (only 2:nz-1) exchange information between processors to set
     ! values at nz from jz=1 above to jz=nz below
