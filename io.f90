--- conflicted
+++ resolved
@@ -2066,7 +2066,7 @@
 use sgs_param
 $endif
 use param, only : nx,ny,nz,dt,lbz,jzmin,jzmax
-use sim_param, only : u,v,w, dudz, dvdz, txx, txy, tyy, txz, tyz, tzz,u_avg
+use sim_param, only : u,v,w, dudz, dvdz, txx, txy, tyy, txz, tyz, tzz
 $if($TURBINES)
 use sim_param, only : fxa
 $endif
@@ -2163,12 +2163,10 @@
       tavg(i,j,k)%fx = tavg(i,j,k)%fx + (             fxa(i,j,k)) * tavg_dt 
 !      tavg(i,j,k)%fy = tavg(i,j,k)%fy + (fy(i,j,k)             ) * tavg_dt
       ! === w-grid variables === 
+
 !      tavg(i,j,k)%fz = tavg(i,j,k)%fz + (fz(i,j,k)             ) * tavg_dt
-<<<<<<< HEAD
 $elseif ($LVLSET)
-=======
-$elseif ($LVLSET )
->>>>>>> ef52a804
+
       ! Includes both induced (IBM) and applied (RNS, turbines, etc.) forces 
       ! === uv-grid variables === 
       tavg(i,j,k)%fx = tavg(i,j,k)%fx + (fx(i,j,k) + fxa(i,j,k)) * tavg_dt 
@@ -2234,31 +2232,6 @@
 
 deallocate( u_w, v_w )
 
-<<<<<<< HEAD
-! Added to compute the average of u on the grid points and prevent the 
-! linear interpolation, which is not exactly valid due to log profile in boundary layer
-do k=0,jzmax  
-  do j=1,ny
-    do i=1,nx
-    u_p = u(i,j,k)
-    u_avg(i,j,k)=u_avg(i,j,k)+u_p*tavg_dt                    
-    enddo
-  enddo
-enddo
-=======
-$if($BINARY)
-! Added to compute the average of u on the grid points and prevent the 
-! linear interpolation, which is not exactly valid due to log profile in boundary layer
-do k=lbz,jzmax  
-  do j=1,ny
-    do i=1,nx
-    u_p = u(i,j,k)
-    enddo
-  enddo
-enddo
-$endif
->>>>>>> ef52a804
-
 ! Update tavg_total_time for variable time stepping
 tavg_total_time = tavg_total_time + tavg_dt
 $if($OUTPUT_EXTRA)
@@ -2287,7 +2260,6 @@
 use stat_defs, only : tavg_sgs, tavg_total_time_sgs
 $endif
 use param, only : nx,ny,nz,dx,dy,dz,L_x,L_y,L_z, nz_tot
-use sim_param, only : u_avg
 $if($MPI)
 use mpi
 use mpi_defs, only : mpi_sync_real_array, MPI_SYNC_DOWNUP
@@ -2489,7 +2461,6 @@
   do j=1, Ny
     do i=1, Nx
       tavg(i,j,k) = tavg(i,j,k) .DIV. tavg_total_time
-      u_avg(i,j,k) =u_avg(i,j,k) / tavg_total_time
     enddo
   enddo
 enddo
@@ -2614,17 +2585,8 @@
 call mpi_barrier( comm, ierr )
 $endif
 
-<<<<<<< HEAD
+
 $if($BINARY)
-! ----- Write all the 3D data -----
-open(unit=13,file=fname_u_vel_gridb,form='unformatted',convert='big_endian', access='direct',recl=nx*ny*nz*rprec)
-write(13,rec=1) u_avg(:nx,:ny,1:nz)
-close(13)
-=======
-! Richard
-$if($BINARY)
-! ----- Write all the 3D data -----
->>>>>>> ef52a804
 
 open(unit=13,file=fname_velb,form='unformatted',convert='big_endian', access='direct',recl=nx*ny*nz*rprec)
 write(13,rec=1) tavg(:nx,:ny,1:nz)%u
